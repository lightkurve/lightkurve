build: false

environment:
  matrix:
    - PYTHON_VERSION: 2.7
      MINICONDA: C:\Miniconda
    - PYTHON_VERSION: 3.6
      MINICONDA: C:\Miniconda3

init:
  - "ECHO %PYTHON_VERSION% %MINICONDA%"

install:
  - "set PATH=%MINICONDA%;%MINICONDA%\\Scripts;%MINICONDA%\\Library\\bin;%PATH%"
  - "ECHO %PATH%"
  - where conda
  - conda config --set always_yes yes --set changeps1 no
  - "conda create -q -n test-environment python=%PYTHON_VERSION% numpy scipy astropy pytest matplotlib tqdm requests"
  - activate test-environment
  - pip install oktopus
  - pip install sphinx_rtd_theme
  - pip install bs4
<<<<<<< HEAD
  - pip install celerite
=======
  - pip install astroquery
>>>>>>> ed7ee7ef

test_script:
  - "python setup.py test"<|MERGE_RESOLUTION|>--- conflicted
+++ resolved
@@ -20,11 +20,8 @@
   - pip install oktopus
   - pip install sphinx_rtd_theme
   - pip install bs4
-<<<<<<< HEAD
   - pip install celerite
-=======
   - pip install astroquery
->>>>>>> ed7ee7ef
 
 test_script:
   - "python setup.py test"