"""Defines LightCurve, KeplerLightCurve, TessLightCurve, etc."""

from __future__ import division, print_function

import copy
from tqdm import tqdm
import os
import datetime
import logging
import pandas as pd
import warnings

import oktopus
import numpy as np
from scipy import signal
from scipy.optimize import minimize
from matplotlib import pyplot as plt

from astropy.stats import sigma_clip
from astropy.table import Table
from astropy.io import fits
from astropy.time import Time
from . import PACKAGEDIR, MPLSTYLE

from .utils import running_mean, bkjd_to_astropy_time, btjd_to_astropy_time

__all__ = ['LightCurve', 'KeplerLightCurve', 'TessLightCurve',
           'FoldedLightCurve']

log = logging.getLogger(__name__)


class LightCurve(object):
    """
    Implements a simple class for a generic light curve.

    Attributes
    ----------
    time : array-like
        Time measurements
    flux : array-like
        Data flux for every time point
    flux_err : array-like
        Uncertainty on each flux data point
    time_format : str
        String specifying how an instant of time is represented,
        e.g. 'bkjd' or 'jd'.
    time_scale : str
        String which specifies how the time is measured,
        e.g. tdb', 'tt', 'ut1', or 'utc'.
    targetid : str
        Identifier of the target.
    label : str
        Human-friendly object label, e.g. "KIC 123456789"
    meta : dict
        Free-form metadata associated with the LightCurve.
    """
    def __init__(self, time=None, flux=None, flux_err=None, time_format=None,
                 time_scale=None, targetid=None, label=None, meta={}):
        if time is None and flux is None:
            raise ValueError('either time or flux must be given')
        if time is None:
            self.time = np.arange(len(flux))
        else:
            self.time = np.asarray(time)
        self.flux = self._validate_array(flux, name='flux')
        self.flux_err = self._validate_array(flux_err, name='flux_err')
        self.time_format = time_format
        self.time_scale = time_scale
        self.targetid = targetid
        self.label = label
        self.meta = meta

    def _validate_array(self, arr, name='array'):
        """Ensure the input arrays have the same length as `self.time`."""
        if arr is not None:
            arr = np.asarray(arr)
        else:
            arr = np.nan * np.ones_like(self.time)

        if not (len(self.time) == len(arr)):
            raise ValueError("Input arrays have different lengths."
                             " len(time)={}, len({})={}"
                             .format(len(self.time), name, len(arr)))
        return arr

    def __getitem__(self, key):
        copy_self = copy.copy(self)
        copy_self.time = self.time[key]
        copy_self.flux = self.flux[key]
        copy_self.flux_err = self.flux_err[key]
        return copy_self

    def __add__(self, other):
        copy_self = copy.copy(self)
        copy_self.flux = copy_self.flux + other
        return copy_self

    def __radd__(self, other):
        return self.__add__(other)

    def __sub__(self, other):
        return self.__add__(-other)

    def __rsub__(self, other):
        copy_self = copy.copy(self)
        copy_self.flux = other - copy_self.flux
        return copy_self

    def __mul__(self, other):
        copy_self = copy.copy(self)
        copy_self.flux = other * copy_self.flux
        copy_self.flux_err = abs(other) * copy_self.flux_err
        return copy_self

    def __rmul__(self, other):
        return self.__mul__(other)

    def __truediv__(self, other):
        return self.__mul__(1./other)

    def __rtruediv__(self, other):
        copy_self = copy.copy(self)
        copy_self.flux = other / copy_self.flux
        return copy_self

    def __div__(self, other):
        return self.__truediv__(other)

    def __rdiv__(self, other):
        return self.__rtruediv__(other)

    @property
    def astropy_time(self):
        """Returns an `astropy.time.Time` object.

        The Time object will be created using the values in `self.time`
        and the `self.time_format` and `self.time_scale` attributes.
        For Kepler data products, the times are Barycentric.

        Raises
        ------
        ValueError
            If `self.time_format` is not set or not one of the formats
            allowed by AstroPy.
        """
        from astropy.time import Time
        if self.time_format is None:
            raise ValueError("To retrieve a `Time` object the `time_format` "
                             "attribute must be set on the LightCurve object, "
                             "e.g. `lightcurve.time_format = 'jd'`.")
        # AstroPy does not support BKJD, so we call a function to convert to JD.
        # In the future, we should think about making an AstroPy-compatible
        # `TimeFormat` class for BKJD.
        if self.time_format == 'bkjd':
            return bkjd_to_astropy_time(self.time)
        elif self.time_format == 'btjd':  # TESS
            return btjd_to_astropy_time(self.time)
        return Time(self.time, format=self.time_format, scale=self.time_scale)

    def properties(self):
        '''Print out a description of each of the non-callable attributes of a
        LightCurve object.

        Prints in order of type (ints, strings, lists, arrays and others)
        Prints in alphabetical order.'''
        attrs = {}
        for attr in dir(self):
            if not attr.startswith('_'):
                res = getattr(self, attr)
                if callable(res):
                    continue
                if attr == 'hdu':
                    attrs[attr] = {'res': res, 'type': 'list'}
                    for idx, r in enumerate(res):
                        if idx == 0:
                            attrs[attr]['print'] = '{}'.format(r.header['EXTNAME'])
                        else:
                            attrs[attr]['print'] = '{}, {}'.format(
                                attrs[attr]['print'], '{}'.format(r.header['EXTNAME']))
                    continue
                else:
                    attrs[attr] = {'res': res}
                if isinstance(res, int):
                    attrs[attr]['print'] = '{}'.format(res)
                    attrs[attr]['type'] = 'int'
                elif isinstance(res, np.ndarray):
                    attrs[attr]['print'] = 'array {}'.format(res.shape)
                    attrs[attr]['type'] = 'array'
                elif isinstance(res, list):
                    attrs[attr]['print'] = 'list length {}'.format(len(res))
                    attrs[attr]['type'] = 'list'
                elif isinstance(res, str):
                    if res == '':
                        attrs[attr]['print'] = '{}'.format('None')
                    else:
                        attrs[attr]['print'] = '{}'.format(res)
                    attrs[attr]['type'] = 'str'
                elif attr == 'wcs':
                    attrs[attr]['print'] = 'astropy.wcs.wcs.WCS'.format(attr)
                    attrs[attr]['type'] = 'other'
                else:
                    attrs[attr]['print'] = '{}'.format(type(res))
                    attrs[attr]['type'] = 'other'
        output = Table(names=['Attribute', 'Description'], dtype=[object, object])
        idx = 0
        types = ['int', 'str', 'list', 'array', 'other']
        for typ in types:
            for attr, dic in attrs.items():
                if dic['type'] == typ:
                    output.add_row([attr, dic['print']])
                    idx += 1
        output.pprint(max_lines=-1, max_width=-1)

    def append(self, others):
        """
        Append LightCurve objects.

        Parameters
        ----------
        others : LightCurve object or list of LightCurve objects
            Light curves to be appended to the current one.

        Returns
        -------
        new_lc : LightCurve object
            Concatenated light curve.
        """
        if not hasattr(others, '__iter__'):
            others = [others]
        new_lc = copy.copy(self)
        for i in range(len(others)):
            new_lc.time = np.append(new_lc.time, others[i].time)
            new_lc.flux = np.append(new_lc.flux, others[i].flux)
            new_lc.flux_err = np.append(new_lc.flux_err, others[i].flux_err)
            if hasattr(new_lc, 'cadenceno'):
                new_lc.cadenceno = np.append(new_lc.cadenceno, others[i].cadenceno)  # KJM
            if hasattr(new_lc, 'quality'):
                new_lc.quality = np.append(new_lc.quality, others[i].quality)
            if hasattr(new_lc, 'centroid_col'):
                new_lc.centroid_col = np.append(new_lc.centroid_col, others[i].centroid_col)
            if hasattr(new_lc, 'centroid_row'):
                new_lc.centroid_row = np.append(new_lc.centroid_row, others[i].centroid_row)
        return new_lc

    def flatten(self, window_length=101, polyorder=2, return_trend=False,
                break_tolerance=5, **kwargs):
        """
        Removes low frequency trend using scipy's Savitzky-Golay filter.

        This method wraps `scipy.signal.savgol_filter`.

        Parameters
        ----------
        window_length : int
            The length of the filter window (i.e. the number of coefficients).
            ``window_length`` must be a positive odd integer.
        polyorder : int
            The order of the polynomial used to fit the samples. ``polyorder``
            must be less than window_length.
        return_trend : bool
            If `True`, the method will return a tuple of two elements
            (remove_smooth_lc, trend_lc) where trend_lc is the removed trend.
        break_tolerance : int
            If there are large gaps in time, remove_smooth will split the flux into
            several sub-lightcurves and apply `savgol_filter` to each
            individually. A gap is defined as a period in time larger than
            `break_tolerance` times the median gap.  To disable this feature,
            set `break_tolerance` to None.
        **kwargs : dict
            Dictionary of arguments to be passed to `scipy.signal.savgol_filter`.

        Returns
        -------
        remove_smooth_lc : LightCurve object
            Flattened lightcurve.
        If `return_trend` is `True`, the method will also return:
        trend_lc : LightCurve object
            Trend in the lightcurve data
        """
        if break_tolerance is None:
            break_tolerance = np.nan
        if polyorder >= window_length:
            polyorder = window_length - 1
            log.warning("polyorder must be smaller than window_length, "
                        "using polyorder={}.".format(polyorder))
        lc_clean = self.remove_nans()
        # Split the lightcurve into segments by finding large gaps in time
        dt = lc_clean.time[1:] - lc_clean.time[0:-1]
        with warnings.catch_warnings():  # Ignore warnings due to NaNs
            warnings.simplefilter("ignore", RuntimeWarning)
            cut = np.where(dt > break_tolerance * np.nanmedian(dt))[0] + 1
        low = np.append([0], cut)
        high = np.append(cut, len(lc_clean.time))
        # Then, apply the savgol_filter to each segment separately
        trend_signal = np.zeros(len(lc_clean.time))
        for l, h in zip(low, high):
            # Reduce `window_length` and `polyorder` for short segments;
            # this prevents `savgol_filter` from raising an exception
            # If the segment is too short, just take the median
            if np.any([window_length > (h - l), (h - l) < break_tolerance]):
                trend_signal[l:h] = np.nanmedian(lc_clean.flux[l:h])
            else:
                trend_signal[l:h] = signal.savgol_filter(x=lc_clean.flux[l:h],
                                                         window_length=window_length,
                                                         polyorder=polyorder,
                                                         **kwargs)
        trend_signal = np.interp(self.time, lc_clean.time, trend_signal)
        flatten_lc = copy.deepcopy(self)
        flatten_lc.flux = flatten_lc.flux / trend_signal
        flatten_lc.flux_err = flatten_lc.flux_err / trend_signal
        if return_trend:
            trend_lc = copy.deepcopy(self)
            trend_lc.flux = trend_signal
            return flatten_lc, trend_lc
        return flatten_lc

    def fold(self, period, phase=0.):
        """Folds the lightcurve at a specified ``period`` and ``phase``.

        This method returns a new ``LightCurve`` object in which the time
        values range between -0.5 to +0.5.  Data points which occur exactly
        at ``phase`` or an integer multiple of `phase + n*period` have time
        value 0.0.

        Parameters
        ----------
        period : float
            The period upon which to fold.
        phase : float, optional
            Time reference point.

        Returns
        -------
        folded_lightcurve : LightCurve object
            A new ``LightCurve`` in which the data are folded and sorted by
            phase.
        """
        fold_time = (((self.time - phase * period) / period) % 1)
        # fold time domain from -.5 to .5
        fold_time[fold_time > 0.5] -= 1
        sorted_args = np.argsort(fold_time)
        return FoldedLightCurve(fold_time[sorted_args],
                                self.flux[sorted_args],
                                flux_err=self.flux_err[sorted_args])

    def normalize(self):
        """Returns a normalized version of the lightcurve.

        The normalized lightcurve is obtained by dividing `flux` and `flux_err`
        by the median flux.

        Returns
        -------
        normalized_lightcurve : LightCurve object
            A new ``LightCurve`` in which `flux` and `flux_err` are divided
            by the median.
        """
        lc = copy.copy(self)
        lc.flux_err = lc.flux_err / np.nanmedian(lc.flux)
        lc.flux = lc.flux / np.nanmedian(lc.flux)
        return lc

    def remove_nans(self):
        """Removes cadences where the flux is NaN.

        Returns
        -------
        clean_lightcurve : LightCurve object
            A new ``LightCurve`` from which NaNs fluxes have been removed.
        """
        return self[~np.isnan(self.flux)]  # This will return a sliced copy

    def fill_gaps(lc, method='nearest'):
        """Fill in gaps in time with linear interpolation.

        Parameters
        ----------
        method : string {None, 'backfill'/'bfill', 'pad'/'ffill', 'nearest'}
            Method to use for gap filling. 'nearest' by default.

        Returns
        -------
        nlc : LightCurve object
            A new ``LightCurve`` in which NaNs values and gaps in time have been
            filled.
        """
        clc = copy.deepcopy(lc.remove_nans())
        nlc = copy.deepcopy(lc)

        # Average gap between cadences
        dt = np.nanmedian(clc.time[1::] - clc.time[:-1:])

        # Iterate over flux and flux_err
        for idx, y in enumerate([clc.flux, clc.flux_err]):
            # We need to ensure pandas gets the correct byteorder
            # Background info: https://github.com/astropy/astropy/issues/1156
            if y.dtype.byteorder == '>':
                y = y.byteswap().newbyteorder()
            ts = pd.Series(y, index=clc.time)
            newindex = [clc.time[0]]
            for t in clc.time[1::]:
                prevtime = newindex[-1]
                while (t - prevtime) > 1.2*dt:
                    newindex.append(prevtime + dt)
                    prevtime = newindex[-1]
                newindex.append(t)
            ts = ts.reindex(newindex, method=method)
            if idx == 0:
                nlc.flux = np.asarray(ts)
            elif idx == 1:
                nlc.flux_err = np.asarray(ts)

        nlc.time = np.asarray(ts.index)
        return nlc

    def remove_outliers(self, sigma=5., return_mask=False, **kwargs):
        """Removes outlier flux values using sigma-clipping.

        This method returns a new LightCurve object from which flux values
        are removed if they are separated from the mean flux by `sigma` times
        the standard deviation.

        Parameters
        ----------
        sigma : float
            The number of standard deviations to use for clipping outliers.
            Defaults to 5.
        return_mask : bool
            Whether or not to return the mask indicating which data points
            were removed. Entries marked as `True` are considered outliers.
        **kwargs : dict
            Dictionary of arguments to be passed to `astropy.stats.sigma_clip`.

        Returns
        -------
        clean_lightcurve : LightCurve object
            A new ``LightCurve`` in which outliers have been removed.
        """
        with warnings.catch_warnings():  # Ignore warnings due to NaNs or Infs
            warnings.simplefilter("ignore")
            outlier_mask = sigma_clip(data=self.flux, sigma=sigma, **kwargs).mask

        if return_mask:
            return self[~outlier_mask], outlier_mask
        return self[~outlier_mask]

    def bin(self, binsize=13, method='mean'):
        """Bins a lightcurve using a function defined by `method`
        on blocks of samples of size `binsize`.

        Parameters
        ----------
        binsize : int
            Number of cadences to include in every bin.
        method: str, one of 'mean' or 'median'
            The summary statistic to return for each bin. Default: 'mean'.

        Returns
        -------
        binned_lc : LightCurve object
            Binned lightcurve.

        Notes
        -----
        - If the ratio between the lightcurve length and the binsize is not
          a whole number, then the remainder of the data points will be
          ignored.
        - If the original lightcurve contains flux uncertainties (flux_err),
          the binned lightcurve will report the root-mean-square error.
          If no uncertainties are included, the binned curve will return the
          standard deviation of the data.
        - If the original lightcurve contains a quality attribute, then the
          bitwise OR of the quality flags will be returned per bin.
        """
        available_methods = ['mean', 'median']
        if method not in available_methods:
            raise ValueError("method must be one of: {}".format(available_methods))
        methodf = np.__dict__['nan' + method]

        n_bins = self.flux.size // binsize
        binned_lc = copy.copy(self)
        binned_lc.time = np.array([methodf(a) for a in np.array_split(self.time, n_bins)])
        binned_lc.flux = np.array([methodf(a) for a in np.array_split(self.flux, n_bins)])

        if np.any(np.isfinite(self.flux_err)):
            # root-mean-square error
            binned_lc.flux_err = np.array(
                [np.sqrt(np.nansum(a**2))
                 for a in np.array_split(self.flux_err, n_bins)]
            ) / binsize
        else:
            # compute the standard deviation from the data
            binned_lc.flux_err = np.array([np.nanstd(a)
                                           for a in np.array_split(self.flux, n_bins)])

        if hasattr(binned_lc, 'quality'):
            binned_lc.quality = np.array(
                [np.bitwise_or.reduce(a) for a in np.array_split(self.quality, n_bins)])
        if hasattr(binned_lc, 'centroid_col'):
            binned_lc.centroid_col = np.array(
                [methodf(a) for a in np.array_split(self.centroid_col, n_bins)])
        if hasattr(binned_lc, 'centroid_row'):
            binned_lc.centroid_row = np.array(
                [methodf(a) for a in np.array_split(self.centroid_row, n_bins)])

        return binned_lc

    def cdpp(self, transit_duration=13, savgol_window=101, savgol_polyorder=2,
             sigma_clip=5.):
        """Estimate the CDPP noise metric using the Savitzky-Golay (SG) method.

        A common estimate of the noise in a lightcurve is the scatter that
        remains after all long term trends have been removed. This is the idea
        behind the Combined Differential Photometric Precision (CDPP) metric.
        The official Kepler Pipeline computes this metric using a wavelet-based
        algorithm to calculate the signal-to-noise of the specific waveform of
        transits of various durations. In this implementation, we use the
        simpler "sgCDPP proxy algorithm" discussed by Gilliland et al
        (2011ApJS..197....6G) and Van Cleve et al (2016PASP..128g5002V).

        The steps of this algorithm are:
            1. Remove low frequency signals using a Savitzky-Golay filter with
               window length `savgol_window` and polynomial order `savgol_polyorder`.
            2. Remove outliers by rejecting data points which are separated from
               the mean by `sigma_clip` times the standard deviation.
            3. Compute the standard deviation of a running mean with
               a configurable window length equal to `transit_duration`.

        We use a running mean (as opposed to block averaging) to strongly
        attenuate the signal above 1/transit_duration whilst retaining
        the original frequency sampling.  Block averaging would set the Nyquist
        limit to 1/transit_duration.

        Parameters
        ----------
        transit_duration : int, optional
            The transit duration in units of number of cadences. This is the
            length of the window used to compute the running mean. The default
            is 13, which corresponds to a 6.5 hour transit in data sampled at
            30-min cadence.
        savgol_window : int, optional
            Width of Savitsky-Golay filter in cadences (odd number).
            Default value 101 (2.0 days in Kepler Long Cadence mode).
        savgol_polyorder : int, optional
            Polynomial order of the Savitsky-Golay filter.
            The recommended value is 2.
        sigma_clip : float, optional
            The number of standard deviations to use for clipping outliers.
            The default is 5.

        Returns
        -------
        cdpp : float
            Savitzky-Golay CDPP noise metric in units parts-per-million (ppm).

        Notes
        -----
        This implementation is adapted from the Matlab version used by
        Jeff van Cleve but lacks the normalization factor used there:
        svn+ssh://murzim/repo/so/trunk/Develop/jvc/common/compute_SG_noise.m
        """
        if not isinstance(transit_duration, int):
            raise ValueError("transit_duration must be an integer in units "
                             "number of cadences, got {}.".format(transit_duration))

        detrended_lc = self.flatten(window_length=savgol_window,
                                    polyorder=savgol_polyorder)
        cleaned_lc = detrended_lc.remove_outliers(sigma=sigma_clip)
        mean = running_mean(data=cleaned_lc.flux, window_size=transit_duration)
        cdpp_ppm = np.std(mean) * 1e6
        return cdpp_ppm

    def _create_plot(self, method='plot', ax=None, normalize=True,
                     xlabel=None, ylabel=None, title='', style='lightkurve',
                     **kwargs):
        """Implements both `plot()` and `scatter()` to avoid code duplication.

        Returns
        -------
        ax : matplotlib.axes._subplots.AxesSubplot
            The matplotlib axes object.
        """
        # Configure the default style
        if style is None or style == 'lightkurve':
            style = MPLSTYLE
        # Default xlabel
        if xlabel is None:
            if self.time_format == 'bkjd':
                xlabel = 'Time - 2454833 [BKJD days]'
            elif self.time_format == 'btjd':
                xlabel = 'Time - 2457000 [BTJD days]'
            elif self.time_format == 'jd':
                xlabel = 'Time [JD]'
            else:
                xlabel = 'Time'
        # Default ylabel
        if ylabel is None:
            if normalize:
                ylabel = 'Normalized Flux'
            else:
                ylabel = 'Flux [e$^-$s$^{-1}$]'
        # Default legend label
        if ('label' not in kwargs):
            kwargs['label'] = self.label

        # Normalize the data if requested
        if normalize:
            flux = self.normalize().flux
        else:
            flux = self.flux

        # Make the plot
        with plt.style.context(style):
            if ax is None:
                fig, ax = plt.subplots(1)
            if method == 'scatter':
                ax.scatter(self.time, flux, **kwargs)
            else:
                ax.plot(self.time, flux, **kwargs)
            ax.set_xlabel(xlabel)
            ax.set_ylabel(ylabel)
            # Show the legend if labels were set
            if (np.sum([len(a) for a in ax.get_legend_handles_labels()]) != 0):
                ax.legend()

        return ax

    def plot(self, **kwargs):
        """Plot the light curve using matplotlib's `plot` method.

        Parameters
        ----------
        ax : matplotlib.axes._subplots.AxesSubplot
            A matplotlib axes object to plot into. If no axes is provided,
            a new one will be generated.
        normalize : bool
            Normalize the lightcurve before plotting?
        xlabel : str
            Plot x axis label
        ylabel : str
            Plot y axis label
        title : str
            Plot set_title
        style : str
            Path or URL to a matplotlib style file, or name of one of
            matplotlib's built-in stylesheets (e.g. 'ggplot').
            Lightkurve's custom stylesheet is used by default.
        kwargs : dict
            Dictionary of arguments to be passed to `matplotlib.pyplot.plot`.

        Returns
        -------
        ax : matplotlib.axes._subplots.AxesSubplot
            The matplotlib axes object.
        """
        return self._create_plot(method='plot', **kwargs)

    def scatter(self, **kwargs):
        """Plots the light curve using matplotlib's `scatter` method.

        Parameters
        ----------
        ax : matplotlib.axes._subplots.AxesSubplot
            A matplotlib axes object to plot into. If no axes is provided,
            a new one will be generated.
        normalize : bool
            Normalize the lightcurve before plotting?
        xlabel : str
            Plot x axis label
        ylabel : str
            Plot y axis label
        title : str
            Plot set_title
        style : str
            Path or URL to a matplotlib style file, or name of one of
            matplotlib's built-in stylesheets (e.g. 'ggplot').
            Lightkurve's custom stylesheet is used by default.
        kwargs : dict
            Dictionary of arguments to be passed to `matplotlib.pyplot.scatter`.

        Returns
        -------
        ax : matplotlib.axes._subplots.AxesSubplot
            The matplotlib axes object.
        """
        return self._create_plot(method='scatter', **kwargs)

    def to_table(self):
        """Export the LightCurve as an AstroPy Table.

        Returns
        -------
        table : `astropy.table.Table` object
            An AstroPy Table with columns 'time', 'flux', and 'flux_err'.
        """
        return Table(data=(self.time, self.flux, self.flux_err),
                     names=('time', 'flux', 'flux_err'),
                     meta=self.meta)

    def to_pandas(self, columns=['time', 'flux', 'flux_err']):
        """Export the LightCurve as a Pandas DataFrame.

        Parameters
        ----------
        columns : list of str
            List of columns to include in the DataFrame.  The names must match
            attributes of the `LightCurve` object (e.g. `time`, `flux`).

        Returns
        -------
        dataframe : `pandas.DataFrame` object
            A dataframe indexed by `time` and containing the columns `flux`
            and `flux_err`.
        """
        try:
            import pandas as pd
        # lightkurve does not require pandas, so check for import success.
        except ImportError:
            raise ImportError("You need to install pandas to use the "
                              "LightCurve.to_pandas() method.")
        data = {}
        for col in columns:
            if hasattr(self, col):
                data[col] = vars(self)[col]
        df = pd.DataFrame(data=data, index=self.time, columns=columns)
        df.index.name = 'time'
        return df

    def to_csv(self, path_or_buf=None, **kwargs):
        """Writes the LightCurve to a csv file.

        Parameters
        ----------
        path_or_buf : string or file handle, default None
            File path or object, if None is provided the result is returned as
            a string.
        **kwargs : dict
            Dictionary of arguments to be passed to `pandas.DataFrame.to_csv()`.

        Returns
        -------
        csv : str or None
            Returns a csv-formatted string if `path_or_buf=None`,
            returns None otherwise.
        """
        return self.to_pandas().to_csv(path_or_buf=path_or_buf, **kwargs)

    def periodogram(self, frequencies=None):
        """Returns a `Periodogram`.

        Parameters
        ----------
        frequencies : array-like
            The regular grid of frequencies to use.  The frequencies must be
            in units microhertz.  Alternatively, an AstroPy Quantity object can
            be passed with any unit of type '1/time'.

        Returns
        -------
        Periodogram : `Periodogram` object
            Returns a Periodogram object extracted from the lightcurve.
        """
        from . import Periodogram
        return Periodogram.from_lightcurve(lc=self, frequencies=frequencies)

    def to_fits(self, path=None, overwrite=False, **extra_data):
        """Writes the KeplerLightCurve to a fits file.

        Parameters
        ----------
        path : string, default None
            File path, if None returns an astropy.io.fits object.
        overwrite : bool
            Whether or not to overwrite the file
        extra_data : dict
            Extra keywords or columns to include in the FITS file.
            Arguments of type str, int, float, or bool will be stored as
            keywords in the primary header.
            Arguments of type np.array or list will be stored as columns
            in the first extension.

        Returns
        -------
        hdu : astropy.io.fits
            Returns an astropy.io.fits object if path is None
        """
        typedir = {int: 'J', str: 'A', float: 'D', bool: 'L',
                   np.int32: 'J', np.int32: 'K', np.float32: 'E', np.float64: 'D'}

        def _header_template(extension):
            """Returns a template `fits.Header` object for a given extension."""
            template_fn = os.path.join(PACKAGEDIR, "data",
                                       "lc-ext{}-header.txt".format(extension))
            return fits.Header.fromtextfile(template_fn)

        def _make_primary_hdu(extra_data={}):
            """Returns the primary extension (#0)."""
            hdu = fits.PrimaryHDU()
            # Copy the default keywords from a template file from the MAST archive
            tmpl = _header_template(0)
            for kw in tmpl:
                hdu.header[kw] = (tmpl[kw], tmpl.comments[kw])

            # Override the defaults where necessary
            from . import __version__
            default = default = {'ORIGIN': "Unofficial data product",
                                 'DATE': datetime.datetime.now().strftime("%Y-%m-%d"),
                                 'CREATOR': "lightkurve",
                                 'PROCVER': str(__version__)}

            for kw in default:
                hdu.header['{}'.format(kw).upper()] = default[kw]
                if default[kw] is None:
                    log.warning('Value for {} is None.'.format(kw))
            if ('quarter' in dir(self)) and (self.quarter is not None):
                hdu.header['QUARTER'] = self.quarter
            elif ('campaign' in dir(self)) and self.campaign is not None:
                hdu.header['CAMPAIGN'] = self.campaign
            else:
                log.warning('Cannot find Campaign or Quarter number.')

            for kw in extra_data:
                if isinstance(extra_data[kw], (str, float, int, bool, type(None))):
                    hdu.header['{}'.format(kw).upper()] = extra_data[kw]
                    if extra_data[kw] is None:
                        log.warning('Value for {} is None.'.format(kw))
            return hdu

        def _make_lightcurve_extension(extra_data={}):
            """Create the 'LIGHTCURVE' extension (i.e. extension #1)."""
            # Turn the data arrays into fits columns and initialize the HDU
            cols = []
            if ~np.asarray(['TIME' in k.upper() for k in extra_data.keys()]).any():
                cols.append(fits.Column(name='TIME', format='D', unit=self.time_format,
                                        array=self.time))
            if ~np.asarray(['FLUX' in k.upper() for k in extra_data.keys()]).any():
                cols.append(fits.Column(name='FLUX', format='E',
                                        unit='counts', array=self.flux))
            if 'flux_err' in dir(self):
                if ~np.asarray(['FLUX_ERR' in k.upper() for k in extra_data.keys()]).any():
                    cols.append(fits.Column(name='FLUX_ERR', format='E',
                                            unit='counts', array=self.flux_err))
            if 'cadenceno' in dir(self):
                if ~np.asarray(['CADENCENO' in k.upper() for k in extra_data.keys()]).any():
                    cols.append(fits.Column(name='CADENCENO', format='J',
                                            array=self.cadenceno))
            for kw in extra_data:
                if isinstance(extra_data[kw], (np.ndarray, list)):
                    cols.append(fits.Column(name='{}'.format(kw).upper(),
                                            format=typedir[type(extra_data[kw][0])],
                                            array=extra_data[kw]))

            coldefs = fits.ColDefs(cols)
            hdu = fits.BinTableHDU.from_columns(coldefs)
            hdu.header['EXTNAME'] = 'LIGHTCURVE'
            return hdu

        def _hdulist(**extra_data):
            """Returns an astropy.io.fits.HDUList object."""
            return fits.HDUList([_make_primary_hdu(extra_data=extra_data),
                                 _make_lightcurve_extension(extra_data=extra_data)])

        def _header_template(extension):
            """Returns a template `fits.Header` object for a given extension."""
            template_fn = os.path.join(PACKAGEDIR, "data",
                                       "lc-ext{}-header.txt".format(extension))
            return fits.Header.fromtextfile(template_fn)

        hdu = _hdulist(**extra_data)
        if path is not None:
            hdu.writeto(path, overwrite=overwrite, checksum=True)
        return hdu


class FoldedLightCurve(LightCurve):
    """Defines a folded lightcurve with different plotting defaults."""

    def __init__(self, *args, **kwargs):
        super(FoldedLightCurve, self).__init__(*args, **kwargs)

    @property
    def phase(self):
        return self.time

    def plot(self, **kwargs):
        """Plot the folded light curve usng matplotlib's `plot` method.

        See `LightCurve.plot` for details on the accepted arguments.

        Parameters
        ----------
        kwargs : dict
            Dictionary of arguments to be passed to `LightCurve.plot`.

        Returns
        -------
        ax : matplotlib.axes._subplots.AxesSubplot
            The matplotlib axes object.
        """
        ax = super(FoldedLightCurve, self).plot(**kwargs)
        if 'xlabel' not in kwargs:
            ax.set_xlabel("Phase")
        return ax

    def scatter(self, **kwargs):
        """Plot the folded light curve usng matplotlib's `scatter` method.

        See `LightCurve.scatter` for details on the accepted arguments.

        Parameters
        ----------
        kwargs : dict
            Dictionary of arguments to be passed to `LightCurve.scatter`.

        Returns
        -------
        ax : matplotlib.axes._subplots.AxesSubplot
            The matplotlib axes object.
        """
        ax = super(FoldedLightCurve, self).scatter(**kwargs)
        if 'xlabel' not in kwargs:
            ax.set_xlabel("Phase")
        return ax


class KeplerLightCurve(LightCurve):
    """Defines a light curve class for NASA's Kepler and K2 missions.

    Attributes
    ----------
    time : array-like
        Time measurements
    flux : array-like
        Data flux for every time point
    flux_err : array-like
        Uncertainty on each flux data point
    time_format : str
        String specifying how an instant of time is represented,
        e.g. 'bkjd' or 'jd'.
    time_scale : str
        String which specifies how the time is measured,
        e.g. tdb', 'tt', 'ut1', or 'utc'.
    centroid_col : array-like
        Centroid column coordinates as a function of time
    centroid_row : array-like
        Centroid row coordinates as a function of time
    quality : array-like
        Array indicating the quality of each data point
    quality_bitmask : int
        Bitmask specifying quality flags of cadences that should be ignored
    channel : int
        Channel number
    campaign : int
        Campaign number
    quarter : int
        Quarter number
    mission : str
        Mission name
    cadenceno : array-like
        Cadence numbers corresponding to every time measurement
    keplerid : int
        Kepler ID number
    """
    def __init__(self, time=None, flux=None, flux_err=None, time_format=None, time_scale=None,
                 centroid_col=None, centroid_row=None, quality=None, quality_bitmask=None,
                 channel=None, campaign=None, quarter=None, mission=None,
                 cadenceno=None, keplerid=None, ra=None, dec=None, label=None, meta={}):
        super(KeplerLightCurve, self).__init__(time=time, flux=flux, flux_err=flux_err,
                                               time_format=time_format, time_scale=time_scale,
                                               targetid=keplerid, label=label, meta=meta)
        self.centroid_col = self._validate_array(centroid_col, name='centroid_col')
        self.centroid_row = self._validate_array(centroid_row, name='centroid_row')
        self.quality = self._validate_array(quality, name='quality')
        self.cadenceno = self._validate_array(cadenceno, name='cadenceno')
        self.quality_bitmask = quality_bitmask
        self.channel = channel
        self.campaign = campaign
        self.quarter = quarter
        self.mission = mission
        self.ra = ra
        self.dec = dec

    def __getitem__(self, key):
        lc = super(KeplerLightCurve, self).__getitem__(key)
        # Compared to `LightCurve`, we need to slice a few additional arrays:
        lc.quality = self.quality[key]
        lc.cadenceno = self.cadenceno[key]
        lc.centroid_col = self.centroid_col[key]
        lc.centroid_row = self.centroid_row[key]
        return lc

    def __repr__(self):
        if self.mission is None:
            return('KeplerLightCurve(ID: {})'.format(self.keplerid))
        elif self.mission.lower() == 'kepler':
            return('KeplerLightCurve(KIC: {})'.format(self.keplerid))
        elif self.mission.lower() == 'k2':
            return('KeplerLightCurve(EPIC: {})'.format(self.keplerid))

    @property
    def keplerid(self):
        return self.targetid

    @keplerid.setter
    def keplerid(self, value):
        self.targetid = value

    def correct(self, method='sff', **kwargs):
        """Corrects a lightcurve for motion-dependent systematic errors.

        Parameters
        ----------
        method : str
            Method used to correct the lightcurve.
            Right now only 'sff' (Vanderburg's Self-Flat Fielding) is supported.
        kwargs : dict
            Dictionary of keyword arguments to be passed to the function
            defined by `method`.

        Returns
        -------
        new_lc : KeplerLightCurve object
            Corrected lightcurve
        """
        not_nan = np.isfinite(self.flux)
        if method == 'sff':
            from .correctors import SFFCorrector
            self.corrector = SFFCorrector()
            corrected_lc = self.corrector.correct(time=self.time[not_nan],
                                                  flux=self.flux[not_nan],
                                                  centroid_col=self.centroid_col[not_nan],
                                                  centroid_row=self.centroid_row[not_nan],
                                                  **kwargs)
        else:
            raise ValueError("method {} is not available.".format(method))
        new_lc = copy.copy(self)
        new_lc.time = corrected_lc.time
        new_lc.flux = corrected_lc.flux
        new_lc.flux_err = self.normalize().flux_err[not_nan]
        return new_lc

    def to_pandas(self, columns=['time', 'flux', 'flux_err', 'quality',
                                 'centroid_col', 'centroid_row']):
        """Export the LightCurve as a Pandas DataFrame.

        Parameters
        ----------
        columns : list of str
            List of columns to include in the DataFrame.  The names must match
            attributes of the `LightCurve` object (e.g. `time`, `flux`).

        Returns
        -------
        dataframe : `pandas.DataFrame` object
            A dataframe indexed by `time` and containing the columns `flux`
            and `flux_err`.
        """
        return super(KeplerLightCurve, self).to_pandas(columns=columns)

    def to_fits(self, path=None, overwrite=False, **extra_data):
        """Export the KeplerLightCurve as an astropy.io.fits object.

        Parameters
        ----------
        path : string, default None
            File path, if None returns an astropy.io.fits object.
        overwrite : bool
            Whether or not to overwrite the file
        extra_data : dict
            Extra keywords or columns to include in the FITS file.
            Arguments of type str, int, float, or bool will be stored as
            keywords in the primary header.
            Arguments of type np.array or list will be stored as columns
            in the first extension.

        Returns
        -------
        hdu : astropy.io.fits
            Returns an astropy.io.fits object if path is None
        """
        kepler_specific_data = {
            'TELESCOP': "KEPLER",
            'INSTRUME': "Kepler Photometer",
            'OBJECT': '{}'.format(self.keplerid),
            'KEPLERID': self.keplerid,
            'CHANNEL': self.channel,
            'MISSION': self.mission,
            'RA_OBJ': self.ra,
            'DEC_OBJ': self.dec,
            'EQUINOX': 2000,
            'DATE-OBS': Time(self.time[0]+2454833., format=('jd')).isot}
        for kw in kepler_specific_data:
            if ~np.asarray([kw.lower == k.lower() for k in extra_data]).any():
                extra_data[kw] = kepler_specific_data[kw]
        return super(KeplerLightCurve, self).to_fits(path=path,
                                                     overwrite=overwrite,
                                                     **extra_data)


class TessLightCurve(LightCurve):
    """Defines a light curve class for NASA's TESS mission.

    Attributes
    ----------
    time : array-like
        Time measurements
    flux : array-like
        Data flux for every time point
    flux_err : array-like
        Uncertainty on each flux data point
    time_format : str
        String specifying how an instant of time is represented,
        e.g. 'bkjd' or 'jd'.
    time_scale : str
        String which specifies how the time is measured,
        e.g. tdb', 'tt', 'ut1', or 'utc'.
    centroid_col, centroid_row : array-like, array-like
        Centroid column and row coordinates as a function of time
    quality : array-like
        Array indicating the quality of each data point
    quality_bitmask : int
        Bitmask specifying quality flags of cadences that should be ignored
    cadenceno : array-like
        Cadence numbers corresponding to every time measurement
    ticid : int
        Tess Input Catalog ID number
    """
<<<<<<< HEAD

    def __init__(self, time, flux, flux_err=None, centroid_col=None,
                 centroid_row=None, quality=None, quality_bitmask=None,
                 cadenceno=None, ticid=None):
        super(TessLightCurve, self).__init__(time, flux, flux_err)
=======
    def __init__(self, time=None, flux=None, flux_err=None, time_format=None, time_scale=None,
                 centroid_col=None, centroid_row=None, quality=None, quality_bitmask=None,
                 cadenceno=None, sector=None, camera=None, ccd=None,
                 ticid=None, ra=None, dec=None, label=None, meta={}):
        super(TessLightCurve, self).__init__(time=time, flux=flux, flux_err=flux_err,
                                             time_format=time_format, time_scale=time_scale,
                                             targetid=ticid, label=label, meta=meta)
>>>>>>> ed7ee7ef
        self.centroid_col = self._validate_array(centroid_col, name='centroid_col')
        self.centroid_row = self._validate_array(centroid_row, name='centroid_row')
        self.quality = self._validate_array(quality, name='quality')
        self.cadenceno = self._validate_array(cadenceno)
        self.quality_bitmask = quality_bitmask
        self.mission = "TESS"
        self.sector = sector
        self.camera = camera
        self.ccd = ccd
        self.ra = ra
        self.dec = dec

    def __getitem__(self, key):
        lc = super(TessLightCurve, self).__getitem__(key)
        # Compared to `LightCurve`, we need to slice a few additional arrays:
        lc.quality = self.quality[key]
        lc.cadenceno = self.cadenceno[key]
        lc.centroid_col = self.centroid_col[key]
        lc.centroid_row = self.centroid_row[key]
        return lc

    def __repr__(self):
        return('TessLightCurve(TICID: {})'.format(self.ticid))

    @property
    def ticid(self):
        return self.targetid

    @ticid.setter
    def ticid(self, value):
        self.targetid = value


def iterative_box_period_search(lc, niters=2, min_period=0.5, max_period=30,
                                nperiods=501, period_scale='log'):
    """
    Implements a routine to find box-like transit events.
    This function fits a "box" model defined as:

    .. math::

        \Pi (t) = h - d\cdot \mathbb{I}(t_0 \leq t_i \leq t_0 + w)

    in which :math:`\mathbb{I}` is the indicator function.

    It turns out that, in a iid Gaussian noise setting, the parameters
    :math:`h` and :math:`d`, respectively, the amplitude and the depth
    of the box, can be solved analytically.

    Hence, this function iterates between two procedures:
    (i) compute :math:`h` and :math:`d` for given :math:`t_0` and :math:`w`
    (ii) numerically optimize for :math:`t_0` and :math:`w` given :math:`h`
    and :math:`d`.

    This procedure is done to a list of `nperiods` periods between `min_period`
    and `max_period`. It's assumed that the best period is the one that
    maximizes the posterior probability of the fit.

    Parameters
    ----------
    lc : LightCurve object
        An object from KeplerLightCurve or LightCurve.
        Note that flattening the lightcurve beforehand does aid the quest
        for the transit period.
    min_period : float
        Minimum period to search for. Units must be the same as `lc.time`.
    max_period : float
        Maximum period to search for. Units must be the same as `lc.time`.
    nperiods : int
        Number of periods to search between `min_period` and `max_period`.
    period_scale : str
        Type of the scale used to create the grid of periods between `min_period`
        and `max_period` used to search for the best period.
        Options are `linear`, `log`, or `inverse`.

    Returns
    -------
    log_posterior : list
        Log posterior (up to an additive constant) of the fit. The "best"
        period is therefore the one that maximizes the log posterior
        probability.
    trial_periods : numpy array
        List of trial periods.
    best_period : float
        Best period.

    Notes
    -----
    This function is experimental. Changes may be made in both its signature
    and implementation.
    """

    t = np.linspace(-.5, .5, len(lc.time))
    logprior_to = oktopus.prior.UniformPrior(lb=-.5, ub=.5)
    logprior_width = oktopus.prior.UniformPrior(lb=1e-3, ub=.2)
    m = np.nanmean(lc.flux)

    def logposterior(args, amplitude=None, depth=None, data=None):
        """Defines the negative of log of the joint posterior distribution of
        the start time of the transit `to` and the transit duration `w`.
        """
        to, width = args
        out_of_transit = (t < to) + (t >= to + width)
        in_transit = np.logical_not(out_of_transit)
        ll = ((data - amplitude) ** 2 * out_of_transit
              + (data - (amplitude - depth)) ** 2 * in_transit)
        return np.nansum(ll) + logprior_to(to) + logprior_width(width)

    def opt_amplitude(width, depth):
        """The MAP estimator for the amplitude of the lightcurve given that
        `to` and `w` have joint uniform prior distribution.
        """
        return width * depth + m

    def opt_depth(to, width, data):
        """The MAP estimator for the transit depth given that `to` and `w`
        have joint uniform prior distribution.
        """
        in_transit = (t < to + width) * (t >= to)
        n = np.nanmean(data[in_transit])
        return (m - n) / (1 - width)

    if period_scale == 'linear':
        trial_periods = np.linspace(min_period, max_period, nperiods)
    elif period_scale == 'log':
        trial_periods = np.logspace(np.log10(min_period), np.log10(max_period), nperiods)
    elif period_scale == 'inverse':
        trial_periods = 1 / np.linspace(1/max_period, 1/min_period, nperiods)
    else:
        raise ValueError("period_scale must be one of {}. Got {}."
                         .format("{'linear', 'log', 'inverse'}", period_scale))

    log_posterior, snr_d = [], []
    for p in tqdm(trial_periods):
        folded = lc.fold(period=p)
        # heuristically define initial guesses for the parameters
        amplitude_star, depth_star = m, 1e-4
        width_star = .1
        if np.nanmean(folded.flux[t < 0]) > np.nanmean(folded.flux[t > 0]):
            to_star = .25
        else:
            to_star = -.25
        for i in range(niters):
            # optimize the joint log posterior of to and width
            res = minimize(logposterior, x0=(to_star, width_star),
                           args=(amplitude_star, depth_star, folded.flux),
                           method='powell')
            to_star, width_star = res.x
            # compute the depth and amplitude using MAP
            depth_star = opt_depth(to_star, width_star, folded.flux)
            amplitude_star = opt_amplitude(width_star, depth_star)
        log_posterior.append(-res.fun)
        snr_d.append(depth_star * np.sqrt(width_star))

    return log_posterior, trial_periods, trial_periods[np.argmax(log_posterior)]<|MERGE_RESOLUTION|>--- conflicted
+++ resolved
@@ -1126,13 +1126,6 @@
     ticid : int
         Tess Input Catalog ID number
     """
-<<<<<<< HEAD
-
-    def __init__(self, time, flux, flux_err=None, centroid_col=None,
-                 centroid_row=None, quality=None, quality_bitmask=None,
-                 cadenceno=None, ticid=None):
-        super(TessLightCurve, self).__init__(time, flux, flux_err)
-=======
     def __init__(self, time=None, flux=None, flux_err=None, time_format=None, time_scale=None,
                  centroid_col=None, centroid_row=None, quality=None, quality_bitmask=None,
                  cadenceno=None, sector=None, camera=None, ccd=None,
@@ -1140,7 +1133,6 @@
         super(TessLightCurve, self).__init__(time=time, flux=flux, flux_err=flux_err,
                                              time_format=time_format, time_scale=time_scale,
                                              targetid=ticid, label=label, meta=meta)
->>>>>>> ed7ee7ef
         self.centroid_col = self._validate_array(centroid_col, name='centroid_col')
         self.centroid_row = self._validate_array(centroid_row, name='centroid_row')
         self.quality = self._validate_array(quality, name='quality')
