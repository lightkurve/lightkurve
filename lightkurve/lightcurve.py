"""Defines LightCurve, KeplerLightCurve, TessLightCurve, etc."""

from __future__ import division, print_function

import copy
from tqdm import tqdm
import os
import datetime
import logging
import pandas as pd

import oktopus
import numpy as np
from scipy import signal
from scipy.optimize import minimize
from matplotlib import pyplot as plt
import matplotlib as mpl

from astropy.stats import sigma_clip
from astropy.table import Table
from astropy.io import fits
from astropy.time import Time

<<<<<<< HEAD

from .utils import running_mean, bkjd_to_astropy_time
=======
from .utils import running_mean, bkjd_to_astropy_time, btjd_to_astropy_time
>>>>>>> 1f0fb992
from . import PACKAGEDIR

__all__ = ['LightCurve', 'KeplerLightCurve', 'TessLightCurve',
           'iterative_box_period_search', 'LightCurveCollection']

log = logging.getLogger(__name__)


class LightCurve(object):
    """
    Implements a simple class for a generic light curve.

    Attributes
    ----------
    time : array-like
        Time measurements
    flux : array-like
        Data flux for every time point
    flux_err : array-like
        Uncertainty on each flux data point
    time_format : str
        String specifying how an instant of time is represented,
        e.g. 'bkjd' or 'jd'.
    time_scale : str
        String which specifies how the time is measured,
        e.g. tdb', 'tt', 'ut1', or 'utc'.
    meta : dict
        Free-form metadata associated with the LightCurve.
    """
    def __init__(self, time, flux=None, flux_err=None, time_format=None,
                 time_scale=None, meta={}):
        self.time = np.asarray(time)
        self.flux = self._validate_array(flux, name='flux')
        self.flux_err = self._validate_array(flux_err, name='flux_err')
        self.time_format = time_format
        self.time_scale = time_scale
        self.meta = meta

    def _validate_array(self, arr, name='array'):
        """Ensure the input arrays have the same length as `self.time`."""
        if arr is not None:
            arr = np.asarray(arr)
        else:
            arr = np.nan * np.ones_like(self.time)

        if not (len(self.time) == len(arr)):
            raise ValueError("Input arrays have different lengths."
                             " len(time)={}, len({})={}"
                             .format(len(self.time), name, len(arr)))
        return arr

    def __getitem__(self, key):
        copy_self = copy.copy(self)
        copy_self.time = self.time[key]
        copy_self.flux = self.flux[key]
        copy_self.flux_err = self.flux_err[key]
        return copy_self

    def __add__(self, other):
        copy_self = copy.copy(self)
        copy_self.flux = copy_self.flux + other
        return copy_self

    def __radd__(self, other):
        return self.__add__(other)

    def __sub__(self, other):
        return self.__add__(-other)

    def __rsub__(self, other):
        copy_self = copy.copy(self)
        copy_self.flux = other - copy_self.flux
        return copy_self

    def __mul__(self, other):
        copy_self = copy.copy(self)
        copy_self.flux = other * copy_self.flux
        copy_self.flux_err = abs(other) * copy_self.flux_err
        return copy_self

    def __rmul__(self, other):
        return self.__mul__(other)

    def __truediv__(self, other):
        return self.__mul__(1./other)

    def __rtruediv__(self, other):
        copy_self = copy.copy(self)
        copy_self.flux = other / copy_self.flux
        return copy_self

    def __div__(self, other):
        return self.__truediv__(other)

    def __rdiv__(self, other):
        return self.__rtruediv__(other)

    @property
    def astropy_time(self):
        """Returns an `astropy.time.Time` object.

        The Time object will be created using the values in `self.time`
        and the `self.time_format` and `self.time_scale` attributes.
        For Kepler data products, the times are Barycentric.

        Raises
        ------
        ValueError
            If `self.time_format` is not set or not one of the formats
            allowed by AstroPy.
        """
        from astropy.time import Time
        if self.time_format is None:
            raise ValueError("To retrieve a `Time` object the `time_format` "
                             "attribute must be set on the LightCurve object, "
                             "e.g. `lightcurve.time_format = 'jd'`.")
        # AstroPy does not support BKJD, so we call a function to convert to JD.
        # In the future, we should think about making an AstroPy-compatible
        # `TimeFormat` class for BKJD.
        if self.time_format == 'bkjd':
            return bkjd_to_astropy_time(self.time)
        elif self.time_format == 'btjd':  # TESS
            return btjd_to_astropy_time(self.time)
        return Time(self.time, format=self.time_format, scale=self.time_scale)

    def properties(self):
        '''Print out a description of each of the non-callable attributes of a
        LightCurve object.

        Prints in order of type (ints, strings, lists, arrays and others)
        Prints in alphabetical order.'''
        attrs = {}
        for attr in dir(self):
            if not attr.startswith('_'):
                res = getattr(self, attr)
                if callable(res):
                    continue
                if attr == 'hdu':
                    attrs[attr] = {'res': res, 'type': 'list'}
                    for idx, r in enumerate(res):
                        if idx == 0:
                            attrs[attr]['print'] = '{}'.format(r.header['EXTNAME'])
                        else:
                            attrs[attr]['print'] = '{}, {}'.format(
                                attrs[attr]['print'], '{}'.format(r.header['EXTNAME']))
                    continue
                else:
                    attrs[attr] = {'res': res}
                if isinstance(res, int):
                    attrs[attr]['print'] = '{}'.format(res)
                    attrs[attr]['type'] = 'int'
                elif isinstance(res, np.ndarray):
                    attrs[attr]['print'] = 'array {}'.format(res.shape)
                    attrs[attr]['type'] = 'array'
                elif isinstance(res, list):
                    attrs[attr]['print'] = 'list length {}'.format(len(res))
                    attrs[attr]['type'] = 'list'
                elif isinstance(res, str):
                    if res == '':
                        attrs[attr]['print'] = '{}'.format('None')
                    else:
                        attrs[attr]['print'] = '{}'.format(res)
                    attrs[attr]['type'] = 'str'
                elif attr == 'wcs':
                    attrs[attr]['print'] = 'astropy.wcs.wcs.WCS'.format(attr)
                    attrs[attr]['type'] = 'other'
                else:
                    attrs[attr]['print'] = '{}'.format(type(res))
                    attrs[attr]['type'] = 'other'
        output = Table(names=['Attribute', 'Description'], dtype=[object, object])
        idx = 0
        types = ['int', 'str', 'list', 'array', 'other']
        for typ in types:
            for attr, dic in attrs.items():
                if dic['type'] == typ:
                    output.add_row([attr, dic['print']])
                    idx += 1
        output.pprint(max_lines=-1, max_width=-1)

    def append(self, others):
        """
        Append LightCurve objects.

        Parameters
        ----------
        others : LightCurve object or list of LightCurve objects
            Light curves to be appended to the current one.

        Returns
        -------
        new_lc : LightCurve object
            Concatenated light curve.
        """
        if not hasattr(others, '__iter__'):
            others = [others]
        new_lc = copy.copy(self)
        for i in range(len(others)):
            new_lc.time = np.append(new_lc.time, others[i].time)
            new_lc.flux = np.append(new_lc.flux, others[i].flux)
            new_lc.flux_err = np.append(new_lc.flux_err, others[i].flux_err)
            if hasattr(new_lc, 'cadenceno'):
                new_lc.cadenceno = np.append(new_lc.cadenceno, others[i].cadenceno)  # KJM
            if hasattr(new_lc, 'quality'):
                new_lc.quality = np.append(new_lc.quality, others[i].quality)
            if hasattr(new_lc, 'centroid_col'):
                new_lc.centroid_col = np.append(new_lc.centroid_col, others[i].centroid_col)
            if hasattr(new_lc, 'centroid_row'):
                new_lc.centroid_row = np.append(new_lc.centroid_row, others[i].centroid_row)
        return new_lc

    def flatten(self, window_length=101, polyorder=2, return_trend=False,
                break_tolerance=5, **kwargs):
        """
        Removes low frequency trend using scipy's Savitzky-Golay filter.

        This method wraps `scipy.signal.savgol_filter`.

        Parameters
        ----------
        window_length : int
            The length of the filter window (i.e. the number of coefficients).
            ``window_length`` must be a positive odd integer.
        polyorder : int
            The order of the polynomial used to fit the samples. ``polyorder``
            must be less than window_length.
        return_trend : bool
            If `True`, the method will return a tuple of two elements
            (flattened_lc, trend_lc) where trend_lc is the removed trend.
        break_tolerance : int
            If there are large gaps in time, flatten will split the flux into
            several sub-lightcurves and apply `savgol_filter` to each
            individually. A gap is defined as a period in time larger than
            `break_tolerance` times the median gap.  To disable this feature,
            set `break_tolerance` to None.
        **kwargs : dict
            Dictionary of arguments to be passed to `scipy.signal.savgol_filter`.

        Returns
        -------
        flatten_lc : LightCurve object
            Flattened lightcurve.
        If `return_trend` is `True`, the method will also return:
        trend_lc : LightCurve object
            Trend in the lightcurve data
        """
        if break_tolerance is None:
            break_tolerance = np.nan
        lc_clean = self.remove_nans()
        # Split the lightcurve into segments by finding large gaps in time
        dt = lc_clean.time[1:] - lc_clean.time[0:-1]
        cut = np.where(dt > break_tolerance * np.nanmedian(dt))[0] + 1
        low = np.append([0], cut)
        high = np.append(cut, len(lc_clean.time))
        # Then, apply the savgol_filter to each segment separately
        trend_signal = np.zeros(len(lc_clean.time))
        for l, h in zip(low, high):
            # Reduce `window_length` and `polyorder` for short segments;
            # this prevents `savgol_filter` from raising an exception
            segment_window_length, segment_polyorder = window_length, polyorder
            if segment_window_length > (h - l):
                segment_window_length = h - l
                if (segment_window_length % 2) == 0:
                    segment_window_length -= 1  # window_length must be odd
            if segment_polyorder >= segment_window_length:
                segment_polyorder = segment_window_length - 1
            trend_signal[l:h] = signal.savgol_filter(x=lc_clean.flux[l:h],
                                                     window_length=segment_window_length,
                                                     polyorder=segment_polyorder, **kwargs)
        trend_signal = np.interp(self.time, lc_clean.time, trend_signal)
        flatten_lc = copy.deepcopy(self)
        flatten_lc.flux = flatten_lc.flux / trend_signal
        flatten_lc.flux_err = flatten_lc.flux_err / trend_signal
        if return_trend:
            trend_lc = copy.deepcopy(self)
            trend_lc.flux = trend_signal
            return flatten_lc, trend_lc
        return flatten_lc

    def fold(self, period, phase=0.):
        """Folds the lightcurve at a specified ``period`` and ``phase``.

        This method returns a new ``LightCurve`` object in which the time
        values range between -0.5 to +0.5.  Data points which occur exactly
        at ``phase`` or an integer multiple of `phase + n*period` have time
        value 0.0.

        Parameters
        ----------
        period : float
            The period upon which to fold.
        phase : float, optional
            Time reference point.

        Returns
        -------
        folded_lightcurve : LightCurve object
            A new ``LightCurve`` in which the data are folded and sorted by
            phase.
        """
        fold_time = (((self.time - phase * period) / period) % 1)
        # fold time domain from -.5 to .5
        fold_time[fold_time > 0.5] -= 1
        sorted_args = np.argsort(fold_time)
        return FoldedLightCurve(fold_time[sorted_args],
                                self.flux[sorted_args],
                                flux_err=self.flux_err[sorted_args])

    def normalize(self):
        """Returns a normalized version of the lightcurve.

        The normalized lightcurve is obtained by dividing `flux` and `flux_err`
        by the median flux.

        Returns
        -------
        normalized_lightcurve : LightCurve object
            A new ``LightCurve`` in which `flux` and `flux_err` are divided
            by the median.
        """
        lc = copy.copy(self)
        lc.flux_err = lc.flux_err / np.nanmedian(lc.flux)
        lc.flux = lc.flux / np.nanmedian(lc.flux)
        return lc

    def remove_nans(self):
        """Removes cadences where the flux is NaN.

        Returns
        -------
        clean_lightcurve : LightCurve object
            A new ``LightCurve`` from which NaNs fluxes have been removed.
        """
        return self[~np.isnan(self.flux)]  # This will return a sliced copy

    def fill_gaps(lc, method='nearest'):
        """Fill in gaps in time with linear interpolation.

        Parameters
        ----------
        method : string {None, 'backfill'/'bfill', 'pad'/'ffill', 'nearest'}
            Method to use for gap filling. 'nearest' by default.

        Returns
        -------
        nlc : LightCurve object
            A new ``LightCurve`` in which NaNs values and gaps in time have been
            filled.
        """
        clc = copy.deepcopy(lc.remove_nans())
        nlc = copy.deepcopy(lc)

        # Average gap between cadences
        dt = np.nanmedian(clc.time[1::] - clc.time[:-1:])

        # Iterate over flux and flux_err
        for idx, y in enumerate([clc.flux, clc.flux_err]):
            ts = pd.Series(y, index=clc.time)
            newindex = [clc.time[0]]
            for t in clc.time[1::]:
                prevtime = newindex[-1]
                while (t - prevtime) > 1.2*dt:
                    newindex.append(prevtime + dt)
                    prevtime = newindex[-1]
                newindex.append(t)
            ts = ts.reindex(newindex, method=method)
            if idx == 0:
                nlc.flux = np.asarray(ts)
            elif idx == 1:
                nlc.flux_err = np.asarray(ts)

        nlc.time = np.asarray(ts.index)
        return nlc

    def remove_outliers(self, sigma=5., return_mask=False, **kwargs):
        """Removes outlier flux values using sigma-clipping.

        This method returns a new LightCurve object from which flux values
        are removed if they are separated from the mean flux by `sigma` times
        the standard deviation.

        Parameters
        ----------
        sigma : float
            The number of standard deviations to use for clipping outliers.
            Defaults to 5.
        return_mask : bool
            Whether or not to return the mask indicating which data points
            were removed. Entries marked as `True` are considered outliers.
        **kwargs : dict
            Dictionary of arguments to be passed to `astropy.stats.sigma_clip`.

        Returns
        -------
        clean_lightcurve : LightCurve object
            A new ``LightCurve`` in which outliers have been removed.
        """
        outlier_mask = sigma_clip(data=self.flux, sigma=sigma, **kwargs).mask
        if return_mask:
            return self[~outlier_mask], outlier_mask
        return self[~outlier_mask]

    def bin(self, binsize=13, method='mean'):
        """Bins a lightcurve using a function defined by `method`
        on blocks of samples of size `binsize`.

        Parameters
        ----------
        binsize : int
            Number of cadences to include in every bin.
        method: str, one of 'mean' or 'median'
            The summary statistic to return for each bin. Default: 'mean'.

        Returns
        -------
        binned_lc : LightCurve object
            Binned lightcurve.

        Notes
        -----
        - If the ratio between the lightcurve length and the binsize is not
          a whole number, then the remainder of the data points will be
          ignored.
        - If the original lightcurve contains flux uncertainties (flux_err),
          the binned lightcurve will report the root-mean-square error.
          If no uncertainties are included, the binned curve will return the
          standard deviation of the data.
        - If the original lightcurve contains a quality attribute, then the
          bitwise OR of the quality flags will be returned per bin.
        """
        available_methods = ['mean', 'median']
        if method not in available_methods:
            raise ValueError("method must be one of: {}".format(available_methods))
        methodf = np.__dict__['nan' + method]

        n_bins = self.flux.size // binsize
        binned_lc = copy.copy(self)
        binned_lc.time = np.array([methodf(a) for a in np.array_split(self.time, n_bins)])
        binned_lc.flux = np.array([methodf(a) for a in np.array_split(self.flux, n_bins)])

        if np.any(np.isfinite(self.flux_err)):
            # root-mean-square error
            binned_lc.flux_err = np.array(
                [np.sqrt(np.nansum(a**2))
                 for a in np.array_split(self.flux_err, n_bins)]
            ) / binsize
        else:
            # compute the standard deviation from the data
            binned_lc.flux_err = np.array([np.nanstd(a)
                                           for a in np.array_split(self.flux, n_bins)])

        if hasattr(binned_lc, 'quality'):
            binned_lc.quality = np.array(
                [np.bitwise_or.reduce(a) for a in np.array_split(self.quality, n_bins)])
        if hasattr(binned_lc, 'centroid_col'):
            binned_lc.centroid_col = np.array(
                [methodf(a) for a in np.array_split(self.centroid_col, n_bins)])
        if hasattr(binned_lc, 'centroid_row'):
            binned_lc.centroid_row = np.array(
                [methodf(a) for a in np.array_split(self.centroid_row, n_bins)])

        return binned_lc

    def cdpp(self, transit_duration=13, savgol_window=101, savgol_polyorder=2,
             sigma_clip=5.):
        """Estimate the CDPP noise metric using the Savitzky-Golay (SG) method.

        A common estimate of the noise in a lightcurve is the scatter that
        remains after all long term trends have been removed. This is the idea
        behind the Combined Differential Photometric Precision (CDPP) metric.
        The official Kepler Pipeline computes this metric using a wavelet-based
        algorithm to calculate the signal-to-noise of the specific waveform of
        transits of various durations. In this implementation, we use the
        simpler "sgCDPP proxy algorithm" discussed by Gilliland et al
        (2011ApJS..197....6G) and Van Cleve et al (2016PASP..128g5002V).

        The steps of this algorithm are:
            1. Remove low frequency signals using a Savitzky-Golay filter with
               window length `savgol_window` and polynomial order `savgol_polyorder`.
            2. Remove outliers by rejecting data points which are separated from
               the mean by `sigma_clip` times the standard deviation.
            3. Compute the standard deviation of a running mean with
               a configurable window length equal to `transit_duration`.

        We use a running mean (as opposed to block averaging) to strongly
        attenuate the signal above 1/transit_duration whilst retaining
        the original frequency sampling.  Block averaging would set the Nyquist
        limit to 1/transit_duration.

        Parameters
        ----------
        transit_duration : int, optional
            The transit duration in units of number of cadences. This is the
            length of the window used to compute the running mean. The default
            is 13, which corresponds to a 6.5 hour transit in data sampled at
            30-min cadence.
        savgol_window : int, optional
            Width of Savitsky-Golay filter in cadences (odd number).
            Default value 101 (2.0 days in Kepler Long Cadence mode).
        savgol_polyorder : int, optional
            Polynomial order of the Savitsky-Golay filter.
            The recommended value is 2.
        sigma_clip : float, optional
            The number of standard deviations to use for clipping outliers.
            The default is 5.

        Returns
        -------
        cdpp : float
            Savitzky-Golay CDPP noise metric in units parts-per-million (ppm).

        Notes
        -----
        This implementation is adapted from the Matlab version used by
        Jeff van Cleve but lacks the normalization factor used there:
        svn+ssh://murzim/repo/so/trunk/Develop/jvc/common/compute_SG_noise.m
        """
        if not isinstance(transit_duration, int):
            raise ValueError("transit_duration must be an integer in units "
                             "number of cadences, got {}.".format(transit_duration))

        detrended_lc = self.flatten(window_length=savgol_window,
                                    polyorder=savgol_polyorder)
        cleaned_lc = detrended_lc.remove_outliers(sigma=sigma_clip)
        mean = running_mean(data=cleaned_lc.flux, window_size=transit_duration)
        cdpp_ppm = np.std(mean) * 1e6
        return cdpp_ppm

    def plot(self, ax=None, normalize=True, xlabel='Time - 2454833 (days)',
             ylabel='Normalized Flux', title=None,
             fill=False, grid=True, style='fast', **kwargs):
        """Plots the light curve.

        Parameters
        ----------
        ax : matplotlib.axes._subplots.AxesSubplot
            A matplotlib axes object to plot into. If no axes is provided,
            a new one will be generated.
        normalize : bool
            Normalize the lightcurve before plotting?
        xlabel : str
            Plot x axis label
        ylabel : str
            Plot y axis label
        title : str
            Plot set_title
        color : str
            Color to plot line in
        fill : bool
            Shade the region between 0 and flux
        grid : bool
            Plot with a grid
        style : str
            matplotlib.pyplot.style.context, default is 'fast'
        kwargs : dict
            Dictionary of arguments to be passed to `matplotlib.pyplot.plot`.

        Returns
        -------
        ax : matplotlib.axes._subplots.AxesSubplot
            The matplotlib axes object.
        """
        # The "fast" style has only been in matplotlib since v2.1.
        # Let's make it optional until >v2.1 is mainstream and can
        # be made the minimum requirement.
        if 'seismology' in kwargs:
            return self.createPowerFrequencyPlot(ax=ax, **kwargs)

        if (style == "fast") and ("fast" not in mpl.style.available):
            style = "default"
        if normalize:
            normalized_lc = self.normalize()
            flux, flux_err = normalized_lc.flux, normalized_lc.flux_err
        else:
            if ylabel == 'Normalized Flux':
                ylabel = 'Flux'
            flux, flux_err = self.flux, self.flux_err
        with plt.style.context(style):
            if ax is None:
                fig, ax = plt.subplots(1)
            if ('color' not in kwargs) and (len(ax.lines) == 0):
                kwargs['color'] = 'black'
            if np.any(~np.isfinite(flux_err)):
                ax.plot(self.time, flux, **kwargs)
            else:
                ax.errorbar(self.time, flux, flux_err, **kwargs)
            if fill:
                ax.fill(self.time, flux, linewidth=0.0, alpha=0.3)
            if 'label' in kwargs:
                ax.legend()
            if title is not None:
                ax.set_title(title)
            ax.grid(grid, alpha=0.3)
            ax.set_xlabel(xlabel)
            ax.set_ylabel(ylabel)
        return ax

    def to_table(self):
        """Export the LightCurve as an AstroPy Table.

        Returns
        -------
        table : `astropy.table.Table` object
            An AstroPy Table with columns 'time', 'flux', and 'flux_err'.
        """
        return Table(data=(self.time, self.flux, self.flux_err),
                     names=('time', 'flux', 'flux_err'),
                     meta=self.meta)

    def to_pandas(self, columns=['time', 'flux', 'flux_err']):
        """Export the LightCurve as a Pandas DataFrame.

        Parameters
        ----------
        columns : list of str
            List of columns to include in the DataFrame.  The names must match
            attributes of the `LightCurve` object (e.g. `time`, `flux`).

        Returns
        -------
        dataframe : `pandas.DataFrame` object
            A dataframe indexed by `time` and containing the columns `flux`
            and `flux_err`.
        """
        try:
            import pandas as pd
        # lightkurve does not require pandas, so check for import success.
        except ImportError:
            raise ImportError("You need to install pandas to use the "
                              "LightCurve.to_pandas() method.")
        data = {}
        for col in columns:
            if hasattr(self, col):
                data[col] = vars(self)[col]
        df = pd.DataFrame(data=data, index=self.time, columns=columns)
        df.index.name = 'time'
        df.meta = self.meta
        return df

    def to_csv(self, path_or_buf=None, **kwargs):
        """Writes the LightCurve to a csv file.

        Parameters
        ----------
        path_or_buf : string or file handle, default None
            File path or object, if None is provided the result is returned as
            a string.
        **kwargs : dict
            Dictionary of arguments to be passed to `pandas.DataFrame.to_csv()`.

        Returns
        -------
        csv : str or None
            Returns a csv-formatted string if `path_or_buf=None`,
            returns None otherwise.
        """
        return self.to_pandas().to_csv(path_or_buf=path_or_buf, **kwargs)

    def fill_nans(self):
        import pandas as pd
        dt = np.nanmedian(self.time[1::] - self.time[:-1:])
        fixedtime = np.arange(self.time[0], self.time[-1]+dt, dt)
        ts = pd.Series(self.flux, index=self.time)
        #ts['real'] = True
        newindex = [self.time[0]]
        for t in self.time[1::]:
            prevtime = newindex[-1]
            while (t - prevtime) > 1.2*dt:
                newindex.append(prevtime + dt)
                prevtime = newindex[-1]
            newindex.append(t)
        ts = ts.reindex(newindex, method='nearest')
        nlc = LightCurve(ts.index, np.asarray(ts))
        return nlc


    def periodogram(self, frequency=None):
        from astropy.stats import LombScargle
        from astropy import units as u
        from lightkurve.periodogram import Periodogram

        if frequency is None:
            log.warning("No frequency is given, one will be generated")
        model = LombScargle((self.time*u.day).to(u.second), self.flux*1e6)
        return Periodogram(model=model, lc=self, frequency=frequency)

    def createPowerFrequencyPlot(self, ax=None, **kwargs):
        from astropy import units
        from astropy.stats import LombScargle
        m = (self.quality == 0)
        m &= np.isfinite(self.time)
        m &= np.isfinite(self.flux)
        t = self.time[m]
        y = 1e6 * (self.flux[m] - 1.0)
        
        uHz_conv = 1e-6 * 24 * 60 * 60
        frequency_uHz = np.linspace(1, 300, 100000)
        #frequency = frequency_uHz * units.Hz * units.micron
        frequency = frequency_uHz * uHz_conv

        model = LombScargle(t, y)
        power = model.power(frequency, method="fast", normalization="psd")
        power *= uHz_conv / len(t)
        print("frequency is ...", frequency)
        print("power is ...", power)
        if ax is None:
            _, ax = plt.subplots(1)
        ax.semilogy(frequency_uHz, power, "k")
        #ax.set_ylim(1e-2, 1e1)
        ax.set_xlim(frequency_uHz[0], frequency_uHz[-1])
        ax.set_xlabel("frequency [$\mu$Hz]")
        ax.set_ylabel("power [ppm$^2$/$\mu$Hz")

        if 'normalize_seismology' in kwargs:
            ax = self.normalizePowerFrequencyPlot(frequency_uHz, power, ax, **kwargs)

        return ax

    def normalizePowerFrequencyPlot(self, frequency_uHz, power, ax, **kwargs):
        from scipy.ndimage.filters import gaussian_filter
        bkg = self.estimate_background(frequency_uHz, power)
        df = frequency_uHz[1] - frequency_uHz[0]
        normalized_power = power / bkg
        smoothed_ps = gaussian_filter(normalized_power, 10 / df)
        peak_freqs = frequency_uHz[self.find_peaks(smoothed_ps)]
        nu_max = peak_freqs[peak_freqs > 5][0]

        factor = np.max(normalized_power) / np.max(smoothed_ps)
        ax.semilogy(frequency_uHz, normalized_power, "k")
        ax.plot(frequency_uHz, smoothed_ps, label="smoothed", color="C1")
        ax.axvline(nu_max, label="$\\nu_\mathrm{{max}} = {0:.2f}\,\mu\mathrm{{Hz}}$".format(nu_max))
        ax.set_ylim(1e-1, 3e2)
        ax.set_xlim(frequency_uHz[0], frequency_uHz[-1])
        ax.legend()
        ax.set_xlabel("frequency [$\mu$Hz]")
        ax.set_ylabel("normalized power")

        return ax

    def estimate_background(self, x, y, log_width=.01):
        count = np.zeros(len(x), dtype=int)
        bkg = np.zeros_like(x)
        x0 = np.log10(x[0])
        while x0 < np.log10(x[-1]):
            m = np.abs(np.log10(x) - x0) < log_width
            bkg[m] += np.median(y[m])
            count[m] += 1
            x0 += 0.5 * log_width
        return bkg / count

    def find_peaks(self, z):
        peak_inds = (z[1:-1] > z[:-2]) * (z[1:-1] > z[2:])
        peak_inds = np.arange(1, len(z)-1)[peak_inds]
        peak_inds = peak_inds[np.argsort(z[peak_inds])][::-1]
        return peak_inds

    def to_fits(self, path=None, overwrite=False, **extra_data):
        """Writes the KeplerLightCurve to a fits file.

        Parameters
        ----------
        path : string, default None
            File path, if None returns an astropy.io.fits object.
        overwrite : bool
            Whether or not to overwrite the file
        extra_data : dict
            Extra keywords or columns to include in the FITS file.
            Arguments of type str, int, float, or bool will be stored as
            keywords in the primary header.
            Arguments of type np.array or list will be stored as columns
            in the first extension.

        Returns
        -------
        hdu : astropy.io.fits
            Returns an astropy.io.fits object if path is None
        """
        typedir = {int: 'J', str: 'A', float: 'D', bool: 'L',
                   np.int32: 'J', np.int32: 'K', np.float32: 'E', np.float64: 'D'}

        def _header_template(extension):
            """Returns a template `fits.Header` object for a given extension."""
            template_fn = os.path.join(PACKAGEDIR, "data",
                                       "lc-ext{}-header.txt".format(extension))
            return fits.Header.fromtextfile(template_fn)

        def _make_primary_hdu(extra_data={}):
            """Returns the primary extension (#0)."""
            hdu = fits.PrimaryHDU()
            # Copy the default keywords from a template file from the MAST archive
            tmpl = _header_template(0)
            for kw in tmpl:
                hdu.header[kw] = (tmpl[kw], tmpl.comments[kw])

            # Override the defaults where necessary
            from . import __version__
            default = default = {'ORIGIN': "Unofficial data product",
                                 'DATE': datetime.datetime.now().strftime("%Y-%m-%d"),
                                 'CREATOR': "lightkurve",
                                 'PROCVER': str(__version__)}

            for kw in default:
                hdu.header['{}'.format(kw).upper()] = default[kw]
                if default[kw] is None:
                    log.warning('Value for {} is None.'.format(kw))
            if ('quarter' in dir(self)) and (self.quarter is not None):
                hdu.header['QUARTER'] = self.quarter
            elif ('campaign' in dir(self)) and self.campaign is not None:
                hdu.header['CAMPAIGN'] = self.campaign
            else:
                log.warning('Cannot find Campaign or Quarter number.')

            for kw in extra_data:
                if isinstance(extra_data[kw], (str, float, int, bool, type(None))):
                    hdu.header['{}'.format(kw).upper()] = extra_data[kw]
                    if extra_data[kw] is None:
                        log.warning('Value for {} is None.'.format(kw))
            return hdu

        def _make_lightcurve_extension(extra_data={}):
            """Create the 'LIGHTCURVE' extension (i.e. extension #1)."""
            # Turn the data arrays into fits columns and initialize the HDU
            cols = []
            if ~np.asarray(['TIME' in k.upper() for k in extra_data.keys()]).any():
                cols.append(fits.Column(name='TIME', format='D', unit=self.time_format,
                                        array=self.time))
            if ~np.asarray(['FLUX' in k.upper() for k in extra_data.keys()]).any():
                cols.append(fits.Column(name='FLUX', format='E',
                                        unit='counts', array=self.flux))
            if 'flux_err' in dir(self):
                if ~np.asarray(['FLUX_ERR' in k.upper() for k in extra_data.keys()]).any():
                    cols.append(fits.Column(name='FLUX_ERR', format='E',
                                            unit='counts', array=self.flux_err))
            if 'cadenceno' in dir(self):
                if ~np.asarray(['CADENCENO' in k.upper() for k in extra_data.keys()]).any():
                    cols.append(fits.Column(name='CADENCENO', format='J',
                                            array=self.cadenceno))
            for kw in extra_data:
                if isinstance(extra_data[kw], (np.ndarray, list)):
                    cols.append(fits.Column(name='{}'.format(kw).upper(),
                                            format=typedir[type(extra_data[kw][0])],
                                            array=extra_data[kw]))

            coldefs = fits.ColDefs(cols)
            hdu = fits.BinTableHDU.from_columns(coldefs)
            hdu.header['EXTNAME'] = 'LIGHTCURVE'
            return hdu

        def _hdulist(**extra_data):
            """Returns an astropy.io.fits.HDUList object."""
            return fits.HDUList([_make_primary_hdu(extra_data=extra_data),
                                 _make_lightcurve_extension(extra_data=extra_data)])

        def _header_template(extension):
            """Returns a template `fits.Header` object for a given extension."""
            template_fn = os.path.join(PACKAGEDIR, "data",
                                       "lc-ext{}-header.txt".format(extension))
            return fits.Header.fromtextfile(template_fn)

        hdu = _hdulist(**extra_data)
        if path is not None:
            hdu.writeto(path, overwrite=overwrite, checksum=True)
        return hdu



class FoldedLightCurve(LightCurve):
    """Defines a folded lightcurve with different plotting defaults."""

    def __init__(self, *args, **kwargs):
        super(FoldedLightCurve, self).__init__(*args, **kwargs)

    @property
    def phase(self):
        return self.time

    def plot(self, **kwargs):
        ax = super(FoldedLightCurve, self).plot(**kwargs)
        if 'xlabel' not in kwargs:
            ax.set_xlabel("Phase", {'color': 'k'})
        return ax


class KeplerLightCurve(LightCurve):
    """Defines a light curve class for NASA's Kepler and K2 missions.

    Attributes
    ----------
    time : array-like
        Time measurements
    flux : array-like
        Data flux for every time point
    flux_err : array-like
        Uncertainty on each flux data point
    time_format : str
        String specifying how an instant of time is represented,
        e.g. 'bkjd' or 'jd'.
    time_scale : str
        String which specifies how the time is measured,
        e.g. tdb', 'tt', 'ut1', or 'utc'.
    centroid_col : array-like
        Centroid column coordinates as a function of time
    centroid_row : array-like
        Centroid row coordinates as a function of time
    quality : array-like
        Array indicating the quality of each data point
    quality_bitmask : int
        Bitmask specifying quality flags of cadences that should be ignored
    channel : int
        Channel number
    campaign : int
        Campaign number
    quarter : int
        Quarter number
    mission : str
        Mission name
    cadenceno : array-like
        Cadence numbers corresponding to every time measurement
    keplerid : int
        Kepler ID number
    """
    def __init__(self, time, flux=None, flux_err=None, time_format=None, time_scale=None,
                 centroid_col=None, centroid_row=None, quality=None, quality_bitmask=None,
                 channel=None, campaign=None, quarter=None, mission=None,
                 cadenceno=None, keplerid=None, ra=None, dec=None):
        super(KeplerLightCurve, self).__init__(time=time, flux=flux, flux_err=flux_err,
                                               time_format=time_format, time_scale=time_scale)
        self.centroid_col = self._validate_array(centroid_col, name='centroid_col')
        self.centroid_row = self._validate_array(centroid_row, name='centroid_row')
        self.quality = self._validate_array(quality, name='quality')
        self.cadenceno = self._validate_array(cadenceno, name='cadenceno')
        self.quality_bitmask = quality_bitmask
        self.channel = channel
        self.campaign = campaign
        self.quarter = quarter
        self.mission = mission
        self.keplerid = keplerid
        self.ra = ra
        self.dec = dec

    def __getitem__(self, key):
        lc = super(KeplerLightCurve, self).__getitem__(key)
        # Compared to `LightCurve`, we need to slice a few additional arrays:
        lc.quality = self.quality[key]
        lc.cadenceno = self.cadenceno[key]
        lc.centroid_col = self.centroid_col[key]
        lc.centroid_row = self.centroid_row[key]
        return lc

    def __repr__(self):
        if self.mission is None:
            return('KeplerLightCurve(ID: {})'.format(self.keplerid))
        elif self.mission.lower() == 'kepler':
            return('KeplerLightCurve(KIC: {})'.format(self.keplerid))
        elif self.mission.lower() == 'k2':
            return('KeplerLightCurve(EPIC: {})'.format(self.keplerid))

    def correct(self, method='sff', **kwargs):
        """Corrects a lightcurve for motion-dependent systematic errors.

        Parameters
        ----------
        method : str
            Method used to correct the lightcurve.
            Right now only 'sff' (Vanderburg's Self-Flat Fielding) is supported.
        kwargs : dict
            Dictionary of keyword arguments to be passed to the function
            defined by `method`.

        Returns
        -------
        new_lc : KeplerLightCurve object
            Corrected lightcurve
        """
        not_nan = np.isfinite(self.flux)
        if method == 'sff':
            from .correctors import SFFCorrector
            self.corrector = SFFCorrector()
            corrected_lc = self.corrector.correct(time=self.time[not_nan],
                                                  flux=self.flux[not_nan],
                                                  centroid_col=self.centroid_col[not_nan],
                                                  centroid_row=self.centroid_row[not_nan],
                                                  **kwargs)
        else:
            raise ValueError("method {} is not available.".format(method))
        new_lc = copy.copy(self)
        new_lc.time = corrected_lc.time
        new_lc.flux = corrected_lc.flux
        new_lc.flux_err = self.normalize().flux_err[not_nan]
        return new_lc

    def to_pandas(self, columns=['time', 'flux', 'flux_err', 'quality',
                                 'centroid_col', 'centroid_row']):
        """Export the LightCurve as a Pandas DataFrame.

        Parameters
        ----------
        columns : list of str
            List of columns to include in the DataFrame.  The names must match
            attributes of the `LightCurve` object (e.g. `time`, `flux`).

        Returns
        -------
        dataframe : `pandas.DataFrame` object
            A dataframe indexed by `time` and containing the columns `flux`
            and `flux_err`.
        """
        return super(KeplerLightCurve, self).to_pandas(columns=columns)

    def to_fits(self, path=None, overwrite=False, **extra_data):
        """Export the KeplerLightCurve as an astropy.io.fits object.

        Parameters
        ----------
        path : string, default None
            File path, if None returns an astropy.io.fits object.
        overwrite : bool
            Whether or not to overwrite the file
        extra_data : dict
            Extra keywords or columns to include in the FITS file.
            Arguments of type str, int, float, or bool will be stored as
            keywords in the primary header.
            Arguments of type np.array or list will be stored as columns
            in the first extension.

        Returns
        -------
        hdu : astropy.io.fits
            Returns an astropy.io.fits object if path is None
        """
        kepler_specific_data = {
            'TELESCOP': "KEPLER",
            'INSTRUME': "Kepler Photometer",
            'OBJECT': '{}'.format(self.keplerid),
            'KEPLERID': self.keplerid,
            'CHANNEL': self.channel,
            'MISSION': self.mission,
            'RA_OBJ': self.ra,
            'DEC_OBJ': self.dec,
            'EQUINOX': 2000,
            'DATE-OBS': Time(self.time[0]+2454833., format=('jd')).isot}
        for kw in kepler_specific_data:
            if ~np.asarray([kw.lower == k.lower() for k in extra_data]).any():
                extra_data[kw] = kepler_specific_data[kw]
        return super(KeplerLightCurve, self).to_fits(path=path,
                                                     overwrite=overwrite,
                                                     **extra_data)


class TessLightCurve(LightCurve):
    """Defines a light curve class for NASA's TESS mission.

    Attributes
    ----------
    time : array-like
        Time measurements
    flux : array-like
        Data flux for every time point
    flux_err : array-like
        Uncertainty on each flux data point
    time_format : str
        String specifying how an instant of time is represented,
        e.g. 'bkjd' or 'jd'.
    time_scale : str
        String which specifies how the time is measured,
        e.g. tdb', 'tt', 'ut1', or 'utc'.
    centroid_col, centroid_row : array-like, array-like
        Centroid column and row coordinates as a function of time
    quality : array-like
        Array indicating the quality of each data point
    quality_bitmask : int
        Bitmask specifying quality flags of cadences that should be ignored
    cadenceno : array-like
        Cadence numbers corresponding to every time measurement
    ticid : int
        Tess Input Catalog ID number
    """
    def __init__(self, time, flux=None, flux_err=None, time_format=None, time_scale=None,
                 centroid_col=None, centroid_row=None, quality=None, quality_bitmask=None,
                 cadenceno=None, sector=None, camera=None, ccd=None,
                 ticid=None, ra=None, dec=None):
        super(TessLightCurve, self).__init__(time=time, flux=flux, flux_err=flux_err,
                                             time_format=time_format, time_scale=time_scale)
        self.centroid_col = self._validate_array(centroid_col, name='centroid_col')
        self.centroid_row = self._validate_array(centroid_row, name='centroid_row')
        self.quality = self._validate_array(quality, name='quality')
        self.cadenceno = self._validate_array(cadenceno)
        self.quality_bitmask = quality_bitmask
        self.mission = "TESS"
        self.sector = sector
        self.camera = camera
        self.ccd = ccd
        self.ticid = ticid
        self.ra = ra
        self.dec = dec

    def __getitem__(self, key):
        lc = super(TessLightCurve, self).__getitem__(key)
        # Compared to `LightCurve`, we need to slice a few additional arrays:
        lc.quality = self.quality[key]
        lc.cadenceno = self.cadenceno[key]
        lc.centroid_col = self.centroid_col[key]
        lc.centroid_row = self.centroid_row[key]
        return lc

    def __repr__(self):
        return('TessLightCurve(TICID: {})'.format(self.ticid))


def iterative_box_period_search(lc, niters=2, min_period=0.5, max_period=30,
                                nperiods=501, period_scale='log'):
    """
    Implements a routine to find box-like transit events.
    This function fits a "box" model defined as:

    .. math::

        \Pi (t) = h - d\cdot \mathbb{I}(t_0 \leq t_i \leq t_0 + w)

    in which :math:`\mathbb{I}` is the indicator function.

    It turns out that, in a iid Gaussian noise setting, the parameters
    :math:`h` and :math:`d`, respectively, the amplitude and the depth
    of the box, can be solved analytically.

    Hence, this function iterates between two procedures:
    (i) compute :math:`h` and :math:`d` for given :math:`t_0` and :math:`w`
    (ii) numerically optimize for :math:`t_0` and :math:`w` given :math:`h`
    and :math:`d`.

    This procedure is done to a list of `nperiods` periods between `min_period`
    and `max_period`. It's assumed that the best period is the one that
    maximizes the posterior probability of the fit.

    Parameters
    ----------
    lc : LightCurve object
        An object from KeplerLightCurve or LightCurve.
        Note that flattening the lightcurve beforehand does aid the quest
        for the transit period.
    min_period : float
        Minimum period to search for. Units must be the same as `lc.time`.
    max_period : float
        Maximum period to search for. Units must be the same as `lc.time`.
    nperiods : int
        Number of periods to search between `min_period` and `max_period`.
    period_scale : str
        Type of the scale used to create the grid of periods between `min_period`
        and `max_period` used to search for the best period.
        Options are `linear`, `log`, or `inverse`.

    Returns
    -------
    log_posterior : list
        Log posterior (up to an additive constant) of the fit. The "best"
        period is therefore the one that maximizes the log posterior
        probability.
    trial_periods : numpy array
        List of trial periods.
    best_period : float
        Best period.

    Notes
    -----
    This function is experimental. Changes may be made in both its signature
    and implementation.
    """

    t = np.linspace(-.5, .5, len(lc.time))
    logprior_to = oktopus.prior.UniformPrior(lb=-.5, ub=.5)
    logprior_width = oktopus.prior.UniformPrior(lb=1e-3, ub=.2)
    m = np.nanmean(lc.flux)

    def logposterior(args, amplitude=None, depth=None, data=None):
        """Defines the negative of log of the joint posterior distribution of
        the start time of the transit `to` and the transit duration `w`.
        """
        to, width = args
        out_of_transit = (t < to) + (t >= to + width)
        in_transit = np.logical_not(out_of_transit)
        ll = ((data - amplitude) ** 2 * out_of_transit
              + (data - (amplitude - depth)) ** 2 * in_transit)
        return np.nansum(ll) + logprior_to(to) + logprior_width(width)

    def opt_amplitude(width, depth):
        """The MAP estimator for the amplitude of the lightcurve given that
        `to` and `w` have joint uniform prior distribution.
        """
        return width * depth + m

    def opt_depth(to, width, data):
        """The MAP estimator for the transit depth given that `to` and `w`
        have joint uniform prior distribution.
        """
        in_transit = (t < to + width) * (t >= to)
        n = np.nanmean(data[in_transit])
        return (m - n) / (1 - width)

    if period_scale == 'linear':
        trial_periods = np.linspace(min_period, max_period, nperiods)
    elif period_scale == 'log':
        trial_periods = np.logspace(np.log10(min_period), np.log10(max_period), nperiods)
    elif period_scale == 'inverse':
        trial_periods = 1 / np.linspace(1/max_period, 1/min_period, nperiods)
    else:
        raise ValueError("period_scale must be one of {}. Got {}."
                         .format("{'linear', 'log', 'inverse'}", period_scale))

    log_posterior, snr_d = [], []
    for p in tqdm(trial_periods):
        folded = lc.fold(period=p)
        # heuristically define initial guesses for the parameters
        amplitude_star, depth_star = m, 1e-4
        width_star = .1
        if np.nanmean(folded.flux[t < 0]) > np.nanmean(folded.flux[t > 0]):
            to_star = .25
        else:
            to_star = -.25
        for i in range(niters):
            # optimize the joint log posterior of to and width
            res = minimize(logposterior, x0=(to_star, width_star),
                           args=(amplitude_star, depth_star, folded.flux),
                           method='powell')
            to_star, width_star = res.x
            # compute the depth and amplitude using MAP
            depth_star = opt_depth(to_star, width_star, folded.flux)
            amplitude_star = opt_amplitude(width_star, depth_star)
        log_posterior.append(-res.fun)
        snr_d.append(depth_star * np.sqrt(width_star))

    return log_posterior, trial_periods, trial_periods[np.argmax(log_posterior)]

class LightCurveCollection(object):
    """
    Collects multiple LightCurve objects together with helpful functions.
    """
    def __init__(self, lcs):
        try:
            lightcurves = np.asarray(lcs)
        except:
            raise TypeError("Unable to parse input")
        self.data = {}
        
        for lc in lightcurves:
            if isinstance(lc, KeplerLightCurve) or isinstance(lc,LightCurve):
                if lc.keplerid:
                    if lc.keplerid in self.data:
                        self.data[lc.keplerid].append(lc)
                    else:
                        self.data[lc.keplerid] = [lc]
                else: #no keplerID
                    self.data[None].append(lc)
            else:
                raise TypeError("Object is not a LightCurve instance")
        self.data[None] = []

    def __len__(self):
        length = 0
        for lc_array in self.data.values():
            for lc in lc_array:
                length += 1
        return length

    def _ids(self):
        """
        Returns the kepler_ids of all the lightcurves as a dict_keys obj.
        """
        return self.data.keys()

    def __getitem__(self, kep_id):
        """
        Returns the lightcurve associated with the kepler_id. 
        """
        try: 
            return self.data[kep_id]
        except:
            raise ValueError('No LightCurve for ' + kep_id)

    def append(self, lc, **kwargs):
        try:
            if lc.keplerid in self.data:
                if 'stitch' in kwargs:
                    self.data[lc.keplerid][0].append(lc)
                    return   
                self.data[lc.keplerid].append(lc)
            else:
                self.data[lc.keplerid] = [lc]
        except:
            raise TypeError("Input is not a lightcurve")

    def stitch(self, normalize=False):
        
        new_lc = LightCurve(time=[])

        #TODO: Implement this
        for lc_array in self.data.values():
            for lc in lc_array:
                if normalize:
                    lc = lc.normalize()
                new_lc.append(lc)

        return new_lc

    def __repr__(self):
        result = ""
        for lightcurve_array in self.data.values():
            for lightcurve in lightcurve_array:
                result += lightcurve.__repr__() + " "
            result += "\n"
        return result

    def plot(self, ax=None, **kwargs):
        """Plots a collection of light curve.

        Parameters
        ----------
        ax : matplotlib.axes._subplots.AxesSubplot
            A matplotlib axes object to plot into. If no axes is provided,
            a new one will be generated.
        
        kwargs : dict
            Dictionary of arguments to be passed to `matplotlib.pyplot.plot`.

        Returns
        -------
        ax : matplotlib.axes._subplots.AxesSubplot
            The matplotlib axes object.
        """
        if ax is None:
            _, ax = plt.subplots()
        for lc_array in self.data.values():
            for lightcurve in lc_array:
                lightcurve.plot(ax=ax, label=lightcurve.keplerid)

        return ax

    def pca(self):
        '''Creates the Principle Components of a collection of LightCurves
        '''
        raise NotImplementedError('Should be able to run a PCA on a collection.')<|MERGE_RESOLUTION|>--- conflicted
+++ resolved
@@ -21,12 +21,8 @@
 from astropy.io import fits
 from astropy.time import Time
 
-<<<<<<< HEAD
-
-from .utils import running_mean, bkjd_to_astropy_time
-=======
 from .utils import running_mean, bkjd_to_astropy_time, btjd_to_astropy_time
->>>>>>> 1f0fb992
+
 from . import PACKAGEDIR
 
 __all__ = ['LightCurve', 'KeplerLightCurve', 'TessLightCurve',
