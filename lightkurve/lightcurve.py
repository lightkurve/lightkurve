"""Defines LightCurve, KeplerLightCurve, TessLightCurve, etc."""

from __future__ import division, print_function

import copy
from tqdm import tqdm
import os
import datetime
import logging

import oktopus
import numpy as np
from scipy import signal
from scipy.optimize import minimize
from matplotlib import pyplot as plt
import matplotlib as mpl

from astropy.stats import sigma_clip
from astropy.table import Table
from astropy.io import fits
from astropy.time import Time

<<<<<<< HEAD
from .utils import running_mean
from . import PACKAGEDIR
=======
from .utils import running_mean, bkjd_to_astropy_time

>>>>>>> 8673a469

__all__ = ['LightCurve', 'KeplerLightCurve', 'TessLightCurve',
           'iterative_box_period_search']

log = logging.getLogger(__name__)


class LightCurve(object):
    """
    Implements a simple class for a generic light curve.

    Attributes
    ----------
    time : array-like
        Time measurements
    flux : array-like
        Data flux for every time point
    flux_err : array-like
        Uncertainty on each flux data point
    time_format : str
        String specifying how an instant of time is represented,
        e.g. 'bkjd' or 'jd'.
    time_scale : str
        String which specifies how the time is measured,
        e.g. tdb', 'tt', 'ut1', or 'utc'.
    meta : dict
        Free-form metadata associated with the LightCurve.
    """
    def __init__(self, time, flux=None, flux_err=None, time_format=None,
                 time_scale=None, meta={}):
        self.time = np.asarray(time)
        self.flux = self._validate_array(flux, name='flux')
        self.flux_err = self._validate_array(flux_err, name='flux_err')
        self.time_format = time_format
        self.time_scale = time_scale
        self.meta = meta

    def _validate_array(self, arr, name='array'):
        """Ensure the input arrays have the same length as `self.time`."""
        if arr is not None:
            arr = np.asarray(arr)
        else:
            arr = np.nan * np.ones_like(self.time)

        if not (len(self.time) == len(arr)):
            raise ValueError("Input arrays have different lengths."
                             " len(time)={}, len({})={}"
                             .format(len(self.time), name, len(arr)))
        return arr

    def __getitem__(self, key):
        copy_self = copy.copy(self)
        copy_self.time = self.time[key]
        copy_self.flux = self.flux[key]
        copy_self.flux_err = self.flux_err[key]
        return copy_self

    def __add__(self, other):
        copy_self = copy.copy(self)
        copy_self.flux = copy_self.flux + other
        return copy_self

    def __radd__(self, other):
        return self.__add__(other)

    def __sub__(self, other):
        return self.__add__(-other)

    def __rsub__(self, other):
        copy_self = copy.copy(self)
        copy_self.flux = other - copy_self.flux
        return copy_self

    def __mul__(self, other):
        copy_self = copy.copy(self)
        copy_self.flux = other * copy_self.flux
        copy_self.flux_err = abs(other) * copy_self.flux_err
        return copy_self

    def __rmul__(self, other):
        return self.__mul__(other)

    def __truediv__(self, other):
        return self.__mul__(1./other)

    def __rtruediv__(self, other):
        copy_self = copy.copy(self)
        copy_self.flux = other / copy_self.flux
        return copy_self

    def __div__(self, other):
        return self.__truediv__(other)

    def __rdiv__(self, other):
        return self.__rtruediv__(other)

    @property
    def astropy_time(self):
        """Returns an `astropy.time.Time` object.

        The Time object will be created using the values in `self.time`
        and the `self.time_format` and `self.time_scale` attributes.
        For Kepler data products, the times are Barycentric.

        Raises
        ------
        ValueError
            If `self.time_format` is not set or not one of the formats
            allowed by AstroPy.
        """
        from astropy.time import Time
        if self.time_format is None:
            raise ValueError("To retrieve a `Time` object the `time_format` "
                             "attribute must be set on the LightCurve object, "
                             "e.g. `lightcurve.time_format = 'jd'`.")
        # AstroPy does not support BKJD, so we call a function to convert to JD.
        # In the future, we should think about making an AstroPy-compatible
        # `TimeFormat` class for BKJD.
        if self.time_format == 'bkjd':
            return bkjd_to_astropy_time(self.time)
        return Time(self.time, format=self.time_format, scale=self.time_scale)

    def properties(self):
        '''Print out a description of each of the non-callable attributes of a
        LightCurve object.

        Prints in order of type (ints, strings, lists, arrays and others)
        Prints in alphabetical order.'''
        attrs = {}
        for attr in dir(self):
            if not attr.startswith('_'):
                res = getattr(self, attr)
                if callable(res):
                    continue
                if attr == 'hdu':
                    attrs[attr] = {'res': res, 'type': 'list'}
                    for idx, r in enumerate(res):
                        if idx == 0:
                            attrs[attr]['print'] = '{}'.format(r.header['EXTNAME'])
                        else:
                            attrs[attr]['print'] = '{}, {}'.format(
                                attrs[attr]['print'], '{}'.format(r.header['EXTNAME']))
                    continue
                else:
                    attrs[attr] = {'res': res}
                if isinstance(res, int):
                    attrs[attr]['print'] = '{}'.format(res)
                    attrs[attr]['type'] = 'int'
                elif isinstance(res, np.ndarray):
                    attrs[attr]['print'] = 'array {}'.format(res.shape)
                    attrs[attr]['type'] = 'array'
                elif isinstance(res, list):
                    attrs[attr]['print'] = 'list length {}'.format(len(res))
                    attrs[attr]['type'] = 'list'
                elif isinstance(res, str):
                    if res == '':
                        attrs[attr]['print'] = '{}'.format('None')
                    else:
                        attrs[attr]['print'] = '{}'.format(res)
                    attrs[attr]['type'] = 'str'
                elif attr == 'wcs':
                    attrs[attr]['print'] = 'astropy.wcs.wcs.WCS'.format(attr)
                    attrs[attr]['type'] = 'other'
                else:
                    attrs[attr]['print'] = '{}'.format(type(res))
                    attrs[attr]['type'] = 'other'
        output = Table(names=['Attribute', 'Description'], dtype=[object, object])
        idx = 0
        types = ['int', 'str', 'list', 'array', 'other']
        for typ in types:
            for attr, dic in attrs.items():
                if dic['type'] == typ:
                    output.add_row([attr, dic['print']])
                    idx += 1
        output.pprint(max_lines=-1, max_width=-1)

    def append(self, others):
        """
        Append LightCurve objects.

        Parameters
        ----------
        others : LightCurve object or list of LightCurve objects
            Light curves to be appended to the current one.

        Returns
        -------
        new_lc : LightCurve object
            Concatenated light curve.
        """
        if not hasattr(others, '__iter__'):
            others = [others]
        new_lc = copy.copy(self)
        for i in range(len(others)):
            new_lc.time = np.append(new_lc.time, others[i].time)
            new_lc.flux = np.append(new_lc.flux, others[i].flux)
            new_lc.flux_err = np.append(new_lc.flux_err, others[i].flux_err)
            if hasattr(new_lc, 'cadenceno'):
                new_lc.cadenceno = np.append(new_lc.cadenceno, others[i].cadenceno)  # KJM
            if hasattr(new_lc, 'quality'):
                new_lc.quality = np.append(new_lc.quality, others[i].quality)
            if hasattr(new_lc, 'centroid_col'):
                new_lc.centroid_col = np.append(new_lc.centroid_col, others[i].centroid_col)
            if hasattr(new_lc, 'centroid_row'):
                new_lc.centroid_row = np.append(new_lc.centroid_row, others[i].centroid_row)
        return new_lc

    def flatten(self, window_length=101, polyorder=2, return_trend=False,
                break_tolerance=5, **kwargs):
        """
        Removes low frequency trend using scipy's Savitzky-Golay filter.

        This method wraps `scipy.signal.savgol_filter`.

        Parameters
        ----------
        window_length : int
            The length of the filter window (i.e. the number of coefficients).
            ``window_length`` must be a positive odd integer.
        polyorder : int
            The order of the polynomial used to fit the samples. ``polyorder``
            must be less than window_length.
        return_trend : bool
            If `True`, the method will return a tuple of two elements
            (flattened_lc, trend_lc) where trend_lc is the removed trend.
        break_tolerance : int
            If there are large gaps in time, flatten will split the flux into
            several sub-lightcurves and apply `savgol_filter` to each
            individually. A gap is defined as a period in time larger than
            `break_tolerance` times the median gap.  To disable this feature,
            set `break_tolerance` to None.
        **kwargs : dict
            Dictionary of arguments to be passed to `scipy.signal.savgol_filter`.

        Returns
        -------
        flatten_lc : LightCurve object
            Flattened lightcurve.
        If `return_trend` is `True`, the method will also return:
        trend_lc : LightCurve object
            Trend in the lightcurve data
        """
        if break_tolerance is None:
            break_tolerance = np.nan
        lc_clean = self.remove_nans()
        # Split the lightcurve into segments by finding large gaps in time
        dt = lc_clean.time[1:] - lc_clean.time[0:-1]
        cut = np.where(dt > break_tolerance * np.nanmedian(dt))[0] + 1
        low = np.append([0], cut)
        high = np.append(cut, len(lc_clean.time))
        # Then, apply the savgol_filter to each segment separately
        trend_signal = np.zeros(len(lc_clean.time))
        for l, h in zip(low, high):
            # Reduce `window_length` and `polyorder` for short segments;
            # this prevents `savgol_filter` from raising an exception
            segment_window_length, segment_polyorder = window_length, polyorder
            if segment_window_length > (h - l):
                segment_window_length = h - l
                if (segment_window_length % 2) == 0:
                    segment_window_length -= 1  # window_length must be odd
            if segment_polyorder >= segment_window_length:
                segment_polyorder = segment_window_length - 1
            trend_signal[l:h] = signal.savgol_filter(x=lc_clean.flux[l:h],
                                                     window_length=segment_window_length,
                                                     polyorder=segment_polyorder, **kwargs)
        trend_signal = np.interp(self.time, lc_clean.time, trend_signal)
        flatten_lc = copy.deepcopy(self)
        flatten_lc.flux = flatten_lc.flux / trend_signal
        flatten_lc.flux_err = flatten_lc.flux_err / trend_signal
        if return_trend:
            trend_lc = copy.deepcopy(self)
            trend_lc.flux = trend_signal
            return flatten_lc, trend_lc
        return flatten_lc

    def fold(self, period, phase=0.):
        """Folds the lightcurve at a specified ``period`` and ``phase``.

        This method returns a new ``LightCurve`` object in which the time
        values range between -0.5 to +0.5.  Data points which occur exactly
        at ``phase`` or an integer multiple of `phase + n*period` have time
        value 0.0.

        Parameters
        ----------
        period : float
            The period upon which to fold.
        phase : float, optional
            Time reference point.

        Returns
        -------
        folded_lightcurve : LightCurve object
            A new ``LightCurve`` in which the data are folded and sorted by
            phase.
        """
        fold_time = (((self.time - phase * period) / period) % 1)
        # fold time domain from -.5 to .5
        fold_time[fold_time > 0.5] -= 1
        sorted_args = np.argsort(fold_time)
        return FoldedLightCurve(fold_time[sorted_args],
                                self.flux[sorted_args],
                                flux_err=self.flux_err[sorted_args])

    def normalize(self):
        """Returns a normalized version of the lightcurve.

        The normalized lightcurve is obtained by dividing `flux` and `flux_err`
        by the median flux.

        Returns
        -------
        normalized_lightcurve : LightCurve object
            A new ``LightCurve`` in which `flux` and `flux_err` are divided
            by the median.
        """
        lc = copy.copy(self)
        lc.flux_err = lc.flux_err / np.nanmedian(lc.flux)
        lc.flux = lc.flux / np.nanmedian(lc.flux)
        return lc

    def remove_nans(self):
        """Removes cadences where the flux is NaN.

        Returns
        -------
        clean_lightcurve : LightCurve object
            A new ``LightCurve`` from which NaNs fluxes have been removed.
        """
        return self[~np.isnan(self.flux)]  # This will return a sliced copy

    def remove_outliers(self, sigma=5., return_mask=False, **kwargs):
        """Removes outlier flux values using sigma-clipping.

        This method returns a new LightCurve object from which flux values
        are removed if they are separated from the mean flux by `sigma` times
        the standard deviation.

        Parameters
        ----------
        sigma : float
            The number of standard deviations to use for clipping outliers.
            Defaults to 5.
        return_mask : bool
            Whether or not to return the mask indicating which data points
            were removed. Entries marked as `True` are considered outliers.
        **kwargs : dict
            Dictionary of arguments to be passed to `astropy.stats.sigma_clip`.

        Returns
        -------
        clean_lightcurve : LightCurve object
            A new ``LightCurve`` in which outliers have been removed.
        """
        outlier_mask = sigma_clip(data=self.flux, sigma=sigma, **kwargs).mask
        if return_mask:
            return self[~outlier_mask], outlier_mask
        return self[~outlier_mask]

    def bin(self, binsize=13, method='mean'):
        """Bins a lightcurve using a function defined by `method`
        on blocks of samples of size `binsize`.

        Parameters
        ----------
        binsize : int
            Number of cadences to include in every bin.
        method: str, one of 'mean' or 'median'
            The summary statistic to return for each bin. Default: 'mean'.

        Returns
        -------
        binned_lc : LightCurve object
            Binned lightcurve.

        Notes
        -----
        - If the ratio between the lightcurve length and the binsize is not
          a whole number, then the remainder of the data points will be
          ignored.
        - If the original lightcurve contains flux uncertainties (flux_err),
          the binned lightcurve will report the root-mean-square error.
          If no uncertainties are included, the binned curve will return the
          standard deviation of the data.
        - If the original lightcurve contains a quality attribute, then the
          bitwise OR of the quality flags will be returned per bin.
        """
        available_methods = ['mean', 'median']
        if method not in available_methods:
            raise ValueError("method must be one of: {}".format(available_methods))
        methodf = np.__dict__['nan' + method]

        n_bins = self.flux.size // binsize
        binned_lc = copy.copy(self)
        binned_lc.time = np.array([methodf(a) for a in np.array_split(self.time, n_bins)])
        binned_lc.flux = np.array([methodf(a) for a in np.array_split(self.flux, n_bins)])

        if np.any(np.isfinite(self.flux_err)):
            # root-mean-square error
            binned_lc.flux_err = np.array(
                [np.sqrt(np.nansum(a**2))
                 for a in np.array_split(self.flux_err, n_bins)]
            ) / binsize
        else:
            # compute the standard deviation from the data
            binned_lc.flux_err = np.array([np.nanstd(a)
                                           for a in np.array_split(self.flux, n_bins)])

        if hasattr(binned_lc, 'quality'):
            binned_lc.quality = np.array(
                [np.bitwise_or.reduce(a) for a in np.array_split(self.quality, n_bins)])
        if hasattr(binned_lc, 'centroid_col'):
            binned_lc.centroid_col = np.array(
                [methodf(a) for a in np.array_split(self.centroid_col, n_bins)])
        if hasattr(binned_lc, 'centroid_row'):
            binned_lc.centroid_row = np.array(
                [methodf(a) for a in np.array_split(self.centroid_row, n_bins)])

        return binned_lc

    def cdpp(self, transit_duration=13, savgol_window=101, savgol_polyorder=2,
             sigma_clip=5.):
        """Estimate the CDPP noise metric using the Savitzky-Golay (SG) method.

        A common estimate of the noise in a lightcurve is the scatter that
        remains after all long term trends have been removed. This is the idea
        behind the Combined Differential Photometric Precision (CDPP) metric.
        The official Kepler Pipeline computes this metric using a wavelet-based
        algorithm to calculate the signal-to-noise of the specific waveform of
        transits of various durations. In this implementation, we use the
        simpler "sgCDPP proxy algorithm" discussed by Gilliland et al
        (2011ApJS..197....6G) and Van Cleve et al (2016PASP..128g5002V).

        The steps of this algorithm are:
            1. Remove low frequency signals using a Savitzky-Golay filter with
               window length `savgol_window` and polynomial order `savgol_polyorder`.
            2. Remove outliers by rejecting data points which are separated from
               the mean by `sigma_clip` times the standard deviation.
            3. Compute the standard deviation of a running mean with
               a configurable window length equal to `transit_duration`.

        We use a running mean (as opposed to block averaging) to strongly
        attenuate the signal above 1/transit_duration whilst retaining
        the original frequency sampling.  Block averaging would set the Nyquist
        limit to 1/transit_duration.

        Parameters
        ----------
        transit_duration : int, optional
            The transit duration in units of number of cadences. This is the
            length of the window used to compute the running mean. The default
            is 13, which corresponds to a 6.5 hour transit in data sampled at
            30-min cadence.
        savgol_window : int, optional
            Width of Savitsky-Golay filter in cadences (odd number).
            Default value 101 (2.0 days in Kepler Long Cadence mode).
        savgol_polyorder : int, optional
            Polynomial order of the Savitsky-Golay filter.
            The recommended value is 2.
        sigma_clip : float, optional
            The number of standard deviations to use for clipping outliers.
            The default is 5.

        Returns
        -------
        cdpp : float
            Savitzky-Golay CDPP noise metric in units parts-per-million (ppm).

        Notes
        -----
        This implementation is adapted from the Matlab version used by
        Jeff van Cleve but lacks the normalization factor used there:
        svn+ssh://murzim/repo/so/trunk/Develop/jvc/common/compute_SG_noise.m
        """
        if not isinstance(transit_duration, int):
            raise ValueError("transit_duration must be an integer in units "
                             "number of cadences, got {}.".format(transit_duration))

        detrended_lc = self.flatten(window_length=savgol_window,
                                    polyorder=savgol_polyorder)
        cleaned_lc = detrended_lc.remove_outliers(sigma=sigma_clip)
        mean = running_mean(data=cleaned_lc.flux, window_size=transit_duration)
        cdpp_ppm = np.std(mean) * 1e6
        return cdpp_ppm

    def plot(self, ax=None, normalize=True, xlabel='Time - 2454833 (days)',
             ylabel='Normalized Flux', title=None,
             fill=False, grid=True, style='fast', **kwargs):
        """Plots the light curve.

        Parameters
        ----------
        ax : matplotlib.axes._subplots.AxesSubplot
            A matplotlib axes object to plot into. If no axes is provided,
            a new one will be generated.
        normalize : bool
            Normalize the lightcurve before plotting?
        xlabel : str
            Plot x axis label
        ylabel : str
            Plot y axis label
        title : str
            Plot set_title
        color : str
            Color to plot line in
        fill : bool
            Shade the region between 0 and flux
        grid : bool
            Plot with a grid
        style : str
            matplotlib.pyplot.style.context, default is 'fast'
        kwargs : dict
            Dictionary of arguments to be passed to `matplotlib.pyplot.plot`.

        Returns
        -------
        ax : matplotlib.axes._subplots.AxesSubplot
            The matplotlib axes object.
        """
        # The "fast" style has only been in matplotlib since v2.1.
        # Let's make it optional until >v2.1 is mainstream and can
        # be made the minimum requirement.
        if (style == "fast") and ("fast" not in mpl.style.available):
            style = "default"
        if normalize:
            normalized_lc = self.normalize()
            flux, flux_err = normalized_lc.flux, normalized_lc.flux_err
        else:
            if ylabel == 'Normalized Flux':
                ylabel = 'Flux'
            flux, flux_err = self.flux, self.flux_err
        with plt.style.context(style):
            if ax is None:
                fig, ax = plt.subplots(1)
            if ('color' not in kwargs) and (len(ax.lines) == 0):
                kwargs['color'] = 'black'
            if np.any(~np.isfinite(flux_err)):
                ax.plot(self.time, flux, **kwargs)
            else:
                ax.errorbar(self.time, flux, flux_err, **kwargs)
            if fill:
                ax.fill(self.time, flux, linewidth=0.0, alpha=0.3)
            if 'label' in kwargs:
                ax.legend()
            if title is not None:
                ax.set_title(title)
            ax.grid(grid, alpha=0.3)
            ax.set_xlabel(xlabel)
            ax.set_ylabel(ylabel)
        return ax

    def to_table(self):
        """Export the LightCurve as an AstroPy Table.

        Returns
        -------
        table : `astropy.table.Table` object
            An AstroPy Table with columns 'time', 'flux', and 'flux_err'.
        """
        return Table(data=(self.time, self.flux, self.flux_err),
                     names=('time', 'flux', 'flux_err'),
                     meta=self.meta)

    def to_pandas(self, columns=['time', 'flux', 'flux_err']):
        """Export the LightCurve as a Pandas DataFrame.

        Parameters
        ----------
        columns : list of str
            List of columns to include in the DataFrame.  The names must match
            attributes of the `LightCurve` object (e.g. `time`, `flux`).

        Returns
        -------
        dataframe : `pandas.DataFrame` object
            A dataframe indexed by `time` and containing the columns `flux`
            and `flux_err`.
        """
        try:
            import pandas as pd
        # lightkurve does not require pandas, so check for import success.
        except ImportError:
            raise ImportError("You need to install pandas to use the "
                              "LightCurve.to_pandas() method.")
        data = {}
        for col in columns:
            if hasattr(self, col):
                data[col] = vars(self)[col]
        df = pd.DataFrame(data=data, index=self.time, columns=columns)
        df.index.name = 'time'
        df.meta = self.meta
        return df

    def to_csv(self, path_or_buf=None, **kwargs):
        """Writes the LightCurve to a csv file.

        Parameters
        ----------
        path_or_buf : string or file handle, default None
            File path or object, if None is provided the result is returned as
            a string.
        **kwargs : dict
            Dictionary of arguments to be passed to `pandas.DataFrame.to_csv()`.

        Returns
        -------
        csv : str or None
            Returns a csv-formatted string if `path_or_buf=None`,
            returns None otherwise.
        """
        return self.to_pandas().to_csv(path_or_buf=path_or_buf, **kwargs)

    def to_fits(self, path=None, overwrite=False, **extra_data):
        """Writes the KeplerLightCurve to a fits file.

        Parameters
        ----------
        path : string, default None
            File path, if None returns an astropy.io.fits object.
        overwrite : bool
            Whether or not to overwrite the file
        extra_data : dict
            Extra keywords or columns to include in the FITS file.
            Arguments of type str, int, float, or bool will be stored as
            keywords in the primary header.
            Arguments of type np.array or list will be stored as columns
            in the first extension.

        Returns
        -------
        hdu : astropy.io.fits
            Returns an astropy.io.fits object if path is None
        """
        typedir = {int: 'J', str: 'A', float: 'D', bool: 'L',
                   np.int32: 'J', np.int32: 'K', np.float32: 'E', np.float64: 'D'}

        def _header_template(extension):
            """Returns a template `fits.Header` object for a given extension."""
            template_fn = os.path.join(PACKAGEDIR, "data",
                                       "lc-ext{}-header.txt".format(extension))
            return fits.Header.fromtextfile(template_fn)

        def _make_primary_hdu(extra_data={}):
            """Returns the primary extension (#0)."""
            hdu = fits.PrimaryHDU()
            # Copy the default keywords from a template file from the MAST archive
            tmpl = _header_template(0)
            for kw in tmpl:
                hdu.header[kw] = (tmpl[kw], tmpl.comments[kw])

            # Override the defaults where necessary
            from . import __version__
            default = default = {'ORIGIN': "Unofficial data product",
                                 'DATE': datetime.datetime.now().strftime("%Y-%m-%d"),
                                 'CREATOR': "lightkurve",
                                 'PROCVER': str(__version__)}

            for kw in default:
                hdu.header['{}'.format(kw).upper()] = default[kw]
                if default[kw] is None:
                    log.warning('Value for {} is None.'.format(kw))
            if ('quarter' in dir(self)) and (self.quarter is not None):
                hdu.header['QUARTER'] = self.quarter
            elif ('campaign' in dir(self)) and self.campaign is not None:
                hdu.header['CAMPAIGN'] = self.campaign
            else:
                log.warning('Cannot find Campaign or Quarter number.')

            for kw in extra_data:
                if isinstance(extra_data[kw], (str, float, int, bool, type(None))):
                    hdu.header['{}'.format(kw).upper()] = extra_data[kw]
                    if extra_data[kw] is None:
                        log.warning('Value for {} is None.'.format(kw))
            return hdu

        def _make_lightcurve_extension(extra_data={}):
            """Create the 'LIGHTCURVE' extension (i.e. extension #1)."""
            # Turn the data arrays into fits columns and initialize the HDU
            cols = []
            if ~np.asarray(['TIME' in k.upper() for k in extra_data.keys()]).any():
                cols.append(fits.Column(name='TIME', format='D', unit='BJD - 2454833',
                                        array=self.time))
            if ~np.asarray(['FLUX' in k.upper() for k in extra_data.keys()]).any():
                cols.append(fits.Column(name='FLUX', format='E',
                                        unit='counts', array=self.flux))
            if 'flux_err' in dir(self):
                if ~np.asarray(['FLUX_ERR' in k.upper() for k in extra_data.keys()]).any():
                    cols.append(fits.Column(name='FLUX_ERR', format='E',
                                            unit='counts', array=self.flux_err))
            if 'cadenceno' in dir(self):
                if ~np.asarray(['CADENCENO' in k.upper() for k in extra_data.keys()]).any():
                    cols.append(fits.Column(name='CADENCENO', format='J',
                                            array=self.cadenceno))
            for kw in extra_data:
                if isinstance(extra_data[kw], (np.ndarray, list)):
                    cols.append(fits.Column(name='{}'.format(kw).upper(),
                                            format=typedir[type(extra_data[kw][0])],
                                            array=extra_data[kw]))

            coldefs = fits.ColDefs(cols)
            hdu = fits.BinTableHDU.from_columns(coldefs)
            hdu.header['EXTNAME'] = 'LIGHTCURVE'
            return hdu

        def _hdulist(**extra_data):
            """Returns an astropy.io.fits.HDUList object."""
            return fits.HDUList([_make_primary_hdu(extra_data=extra_data),
                                 _make_lightcurve_extension(extra_data=extra_data)])

        def _header_template(extension):
            """Returns a template `fits.Header` object for a given extension."""
            template_fn = os.path.join(PACKAGEDIR, "data",
                                       "lc-ext{}-header.txt".format(extension))
            return fits.Header.fromtextfile(template_fn)

        hdu = _hdulist(**extra_data)
        if path is not None:
            hdu.writeto(path, overwrite=overwrite, checksum=True)
        return hdu


class FoldedLightCurve(LightCurve):
    """Defines a folded lightcurve with different plotting defaults."""

    def __init__(self, *args, **kwargs):
        super(FoldedLightCurve, self).__init__(*args, **kwargs)

    @property
    def phase(self):
        return self.time

    def plot(self, **kwargs):
        ax = super(FoldedLightCurve, self).plot(**kwargs)
        if 'xlabel' not in kwargs:
            ax.set_xlabel("Phase", {'color': 'k'})
        return ax


class KeplerLightCurve(LightCurve):
    """Defines a light curve class for NASA's Kepler and K2 missions.

    Attributes
    ----------
    time : array-like
        Time measurements
    flux : array-like
        Data flux for every time point
    flux_err : array-like
        Uncertainty on each flux data point
    centroid_col, centroid_row : array-like, array-like
        Centroid column and row coordinates as a function of time
    quality : array-like
        Array indicating the quality of each data point
    quality_bitmask : int
        Bitmask specifying quality flags of cadences that should be ignored
    channel : int
        Channel number
    campaign : int
        Campaign number
    quarter : int
        Quarter number
    mission : str
        Mission name
    cadenceno : array-like
        Cadence numbers corresponding to every time measurement
    keplerid : int
        Kepler ID number
    """
<<<<<<< HEAD

    def __init__(self, time, flux, flux_err=None, centroid_col=None,
                 centroid_row=None, quality=None, quality_bitmask=None,
                 channel=None, campaign=None, quarter=None, mission=None,
                 cadenceno=None, keplerid=None, ra=None, dec=None):
        super(KeplerLightCurve, self).__init__(time, flux, flux_err)
=======
    def __init__(self, time, flux=None, flux_err=None, time_format=None, time_scale=None,
                 centroid_col=None, centroid_row=None, quality=None, quality_bitmask=None,
                 channel=None, campaign=None, quarter=None, mission=None,
                 cadenceno=None, keplerid=None):
        super(KeplerLightCurve, self).__init__(time, flux, flux_err, time_format=time_format, time_scale=time_scale)
>>>>>>> 8673a469
        self.centroid_col = self._validate_array(centroid_col, name='centroid_col')
        self.centroid_row = self._validate_array(centroid_row, name='centroid_row')
        self.quality = self._validate_array(quality, name='quality')
        self.cadenceno = self._validate_array(cadenceno, name='cadenceno')
        self.quality_bitmask = quality_bitmask
        self.channel = channel
        self.campaign = campaign
        self.quarter = quarter
        self.mission = mission
        self.keplerid = keplerid
        self.ra = ra
        self.dec = dec

    def __getitem__(self, key):
        lc = super(KeplerLightCurve, self).__getitem__(key)
        # Compared to `LightCurve`, we need to slice a few additional arrays:
        lc.quality = self.quality[key]
        lc.cadenceno = self.cadenceno[key]
        lc.centroid_col = self.centroid_col[key]
        lc.centroid_row = self.centroid_row[key]
        return lc

    def __repr__(self):
        if self.mission is None:
            return('KeplerLightCurve(ID: {})'.format(self.keplerid))
        elif self.mission.lower() == 'kepler':
            return('KeplerLightCurve(KIC: {})'.format(self.keplerid))
        elif self.mission.lower() == 'k2':
            return('KeplerLightCurve(EPIC: {})'.format(self.keplerid))

    def correct(self, method='sff', **kwargs):
        """Corrects a lightcurve for motion-dependent systematic errors.

        Parameters
        ----------
        method : str
            Method used to correct the lightcurve.
            Right now only 'sff' (Vanderburg's Self-Flat Fielding) is supported.
        kwargs : dict
            Dictionary of keyword arguments to be passed to the function
            defined by `method`.

        Returns
        -------
        new_lc : KeplerLightCurve object
            Corrected lightcurve
        """
        not_nan = np.isfinite(self.flux)
        if method == 'sff':
            from .correctors import SFFCorrector
            self.corrector = SFFCorrector()
            corrected_lc = self.corrector.correct(time=self.time[not_nan],
                                                  flux=self.flux[not_nan],
                                                  centroid_col=self.centroid_col[not_nan],
                                                  centroid_row=self.centroid_row[not_nan],
                                                  **kwargs)
        else:
            raise ValueError("method {} is not available.".format(method))
        new_lc = copy.copy(self)
        new_lc.time = corrected_lc.time
        new_lc.flux = corrected_lc.flux
        new_lc.flux_err = self.normalize().flux_err[not_nan]
        return new_lc

    def to_pandas(self, columns=['time', 'flux', 'flux_err', 'quality',
                                 'centroid_col', 'centroid_row']):
        """Export the LightCurve as a Pandas DataFrame.

        Parameters
        ----------
        columns : list of str
            List of columns to include in the DataFrame.  The names must match
            attributes of the `LightCurve` object (e.g. `time`, `flux`).

        Returns
        -------
        dataframe : `pandas.DataFrame` object
            A dataframe indexed by `time` and containing the columns `flux`
            and `flux_err`.
        """
        return super(KeplerLightCurve, self).to_pandas(columns=columns)

    def to_fits(self, path=None, overwrite=False, **extra_data):
        """Export the KeplerLightCurve as an astropy.io.fits object.

        Parameters
        ----------
        path : string, default None
            File path, if None returns an astropy.io.fits object.
        overwrite : bool
            Whether or not to overwrite the file
        extra_data : dict
            Extra keywords or columns to include in the FITS file.
            Arguments of type str, int, float, or bool will be stored as
            keywords in the primary header.
            Arguments of type np.array or list will be stored as columns
            in the first extension.

        Returns
        -------
        hdu : astropy.io.fits
            Returns an astropy.io.fits object if path is None
        """
        kepler_specific_data = {
            'TELESCOP': "KEPLER",
            'INSTRUME': "Kepler Photometer",
            'OBJECT': '{}'.format(self.keplerid),
            'KEPLERID': self.keplerid,
            'CHANNEL': self.channel,
            'MISSION': self.mission,
            'RA_OBJ': self.ra,
            'DEC_OBJ': self.dec,
            'EQUINOX': 2000,
            'DATE-OBS': Time(self.time[0]+2454833., format=('jd')).isot}
        for kw in kepler_specific_data:
            if ~np.asarray([kw.lower == k.lower() for k in extra_data]).any():
                extra_data[kw] = kepler_specific_data[kw]
        return super(KeplerLightCurve, self).to_fits(path=path,
                                                     overwrite=overwrite,
                                                     **extra_data)


class TessLightCurve(LightCurve):
    """Defines a light curve class for NASA's TESS mission.

    Attributes
    ----------
    time : array-like
        Time measurements
    flux : array-like
        Data flux for every time point
    flux_err : array-like
        Uncertainty on each flux data point
    centroid_col, centroid_row : array-like, array-like
        Centroid column and row coordinates as a function of time
    quality : array-like
        Array indicating the quality of each data point
    quality_bitmask : int
        Bitmask specifying quality flags of cadences that should be ignored
    cadenceno : array-like
        Cadence numbers corresponding to every time measurement
    ticid : int
        Tess Input Catalog ID number
    """
<<<<<<< HEAD

    def __init__(self, time, flux, flux_err=None, centroid_col=None,
=======
    def __init__(self, time, flux=None, flux_err=None, centroid_col=None,
>>>>>>> 8673a469
                 centroid_row=None, quality=None, quality_bitmask=None,
                 cadenceno=None, ticid=None):
        super(TessLightCurve, self).__init__(time, flux, flux_err)
        self.centroid_col = self._validate_array(centroid_col, name='centroid_col')
        self.centroid_row = self._validate_array(centroid_row, name='centroid_row')
        self.quality = self._validate_array(quality, name='quality')
        self.cadenceno = self._validate_array(cadenceno)
        self.quality_bitmask = quality_bitmask
        self.mission = "TESS"
        self.ticid = ticid

    def __getitem__(self, key):
        lc = super(TessLightCurve, self).__getitem__(key)
        # Compared to `LightCurve`, we need to slice a few additional arrays:
        lc.quality = self.quality[key]
        lc.centroid_col = self.centroid_col[key]
        lc.centroid_row = self.centroid_row[key]
        return lc

    def __repr__(self):
        return('TessLightCurve(TICID: {})'.format(self.ticid))


def iterative_box_period_search(lc, niters=2, min_period=0.5, max_period=30,
                                nperiods=501, period_scale='log'):
    """
    Implements a routine to find box-like transit events.
    This function fits a "box" model defined as:

    .. math::

        \Pi (t) = h - d\cdot \mathbb{I}(t_0 \leq t_i \leq t_0 + w)

    in which :math:`\mathbb{I}` is the indicator function.

    It turns out that, in a iid Gaussian noise setting, the parameters
    :math:`h` and :math:`d`, respectively, the amplitude and the depth
    of the box, can be solved analytically.

    Hence, this function iterates between two procedures:
    (i) compute :math:`h` and :math:`d` for given :math:`t_0` and :math:`w`
    (ii) numerically optimize for :math:`t_0` and :math:`w` given :math:`h`
    and :math:`d`.

    This procedure is done to a list of `nperiods` periods between `min_period`
    and `max_period`. It's assumed that the best period is the one that
    maximizes the posterior probability of the fit.

    Parameters
    ----------
    lc : LightCurve object
        An object from KeplerLightCurve or LightCurve.
        Note that flattening the lightcurve beforehand does aid the quest
        for the transit period.
    min_period : float
        Minimum period to search for. Units must be the same as `lc.time`.
    max_period : float
        Maximum period to search for. Units must be the same as `lc.time`.
    nperiods : int
        Number of periods to search between `min_period` and `max_period`.
    period_scale : str
        Type of the scale used to create the grid of periods between `min_period`
        and `max_period` used to search for the best period.
        Options are `linear`, `log`, or `inverse`.

    Returns
    -------
    log_posterior : list
        Log posterior (up to an additive constant) of the fit. The "best"
        period is therefore the one that maximizes the log posterior
        probability.
    trial_periods : numpy array
        List of trial periods.
    best_period : float
        Best period.

    Notes
    -----
    This function is experimental. Changes may be made in both its signature
    and implementation.
    """

    t = np.linspace(-.5, .5, len(lc.time))
    logprior_to = oktopus.prior.UniformPrior(lb=-.5, ub=.5)
    logprior_width = oktopus.prior.UniformPrior(lb=1e-3, ub=.2)
    m = np.nanmean(lc.flux)

    def logposterior(args, amplitude=None, depth=None, data=None):
        """Defines the negative of log of the joint posterior distribution of
        the start time of the transit `to` and the transit duration `w`.
        """
        to, width = args
        out_of_transit = (t < to) + (t >= to + width)
        in_transit = np.logical_not(out_of_transit)
        ll = ((data - amplitude) ** 2 * out_of_transit
              + (data - (amplitude - depth)) ** 2 * in_transit)
        return np.nansum(ll) + logprior_to(to) + logprior_width(width)

    def opt_amplitude(width, depth):
        """The MAP estimator for the amplitude of the lightcurve given that
        `to` and `w` have joint uniform prior distribution.
        """
        return width * depth + m

    def opt_depth(to, width, data):
        """The MAP estimator for the transit depth given that `to` and `w`
        have joint uniform prior distribution.
        """
        in_transit = (t < to + width) * (t >= to)
        n = np.nanmean(data[in_transit])
        return (m - n) / (1 - width)

    if period_scale == 'linear':
        trial_periods = np.linspace(min_period, max_period, nperiods)
    elif period_scale == 'log':
        trial_periods = np.logspace(np.log10(min_period), np.log10(max_period), nperiods)
    elif period_scale == 'inverse':
        trial_periods = 1 / np.linspace(1/max_period, 1/min_period, nperiods)
    else:
        raise ValueError("period_scale must be one of {}. Got {}."
                         .format("{'linear', 'log', 'inverse'}", period_scale))

    log_posterior, snr_d = [], []
    for p in tqdm(trial_periods):
        folded = lc.fold(period=p)
        # heuristically define initial guesses for the parameters
        amplitude_star, depth_star = m, 1e-4
        width_star = .1
        if np.nanmean(folded.flux[t < 0]) > np.nanmean(folded.flux[t > 0]):
            to_star = .25
        else:
            to_star = -.25
        for i in range(niters):
            # optimize the joint log posterior of to and width
            res = minimize(logposterior, x0=(to_star, width_star),
                           args=(amplitude_star, depth_star, folded.flux),
                           method='powell')
            to_star, width_star = res.x
            # compute the depth and amplitude using MAP
            depth_star = opt_depth(to_star, width_star, folded.flux)
            amplitude_star = opt_amplitude(width_star, depth_star)
        log_posterior.append(-res.fun)
        snr_d.append(depth_star * np.sqrt(width_star))

    return log_posterior, trial_periods, trial_periods[np.argmax(log_posterior)]<|MERGE_RESOLUTION|>--- conflicted
+++ resolved
@@ -20,13 +20,8 @@
 from astropy.io import fits
 from astropy.time import Time
 
-<<<<<<< HEAD
-from .utils import running_mean
+from .utils import running_mean, bkjd_to_astropy_time
 from . import PACKAGEDIR
-=======
-from .utils import running_mean, bkjd_to_astropy_time
-
->>>>>>> 8673a469
 
 __all__ = ['LightCurve', 'KeplerLightCurve', 'TessLightCurve',
            'iterative_box_period_search']
@@ -795,20 +790,11 @@
     keplerid : int
         Kepler ID number
     """
-<<<<<<< HEAD
-
-    def __init__(self, time, flux, flux_err=None, centroid_col=None,
-                 centroid_row=None, quality=None, quality_bitmask=None,
-                 channel=None, campaign=None, quarter=None, mission=None,
-                 cadenceno=None, keplerid=None, ra=None, dec=None):
-        super(KeplerLightCurve, self).__init__(time, flux, flux_err)
-=======
     def __init__(self, time, flux=None, flux_err=None, time_format=None, time_scale=None,
                  centroid_col=None, centroid_row=None, quality=None, quality_bitmask=None,
                  channel=None, campaign=None, quarter=None, mission=None,
-                 cadenceno=None, keplerid=None):
-        super(KeplerLightCurve, self).__init__(time, flux, flux_err, time_format=time_format, time_scale=time_scale)
->>>>>>> 8673a469
+                 cadenceno=None, keplerid=None, ra=None, dec=None):
+        super(KeplerLightCurve, self).__init__(time=time, flux=flux, flux_err=flux_err, time_format=time_format, time_scale=time_scale)
         self.centroid_col = self._validate_array(centroid_col, name='centroid_col')
         self.centroid_row = self._validate_array(centroid_row, name='centroid_row')
         self.quality = self._validate_array(quality, name='quality')
@@ -953,12 +939,7 @@
     ticid : int
         Tess Input Catalog ID number
     """
-<<<<<<< HEAD
-
-    def __init__(self, time, flux, flux_err=None, centroid_col=None,
-=======
     def __init__(self, time, flux=None, flux_err=None, centroid_col=None,
->>>>>>> 8673a469
                  centroid_row=None, quality=None, quality_bitmask=None,
                  cadenceno=None, ticid=None):
         super(TessLightCurve, self).__init__(time, flux, flux_err)
