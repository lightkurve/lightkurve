"""Defines LightCurve, KeplerLightCurve, TessLightCurve, etc."""

from __future__ import division, print_function

import copy
from tqdm import tqdm
import os
import datetime
import logging
import pandas as pd

import oktopus
import numpy as np
from scipy import signal
from scipy.optimize import minimize
from matplotlib import pyplot as plt
import matplotlib as mpl

from astropy.stats import sigma_clip
from astropy.table import Table
from astropy.io import fits
from astropy.time import Time

<<<<<<< HEAD
=======

from .utils import running_mean, bkjd_to_astropy_time
>>>>>>> 641dc93d
from . import PACKAGEDIR
from .utils import running_mean, bkjd_to_astropy_time, btjd_to_astropy_time


__all__ = ['LightCurve', 'KeplerLightCurve', 'TessLightCurve',
           'iterative_box_period_search', 'LightCurveCollection']

log = logging.getLogger(__name__)


class LightCurve(object):
    """
    Implements a simple class for a generic light curve.

    Attributes
    ----------
    time : array-like
        Time measurements
    flux : array-like
        Data flux for every time point
    flux_err : array-like
        Uncertainty on each flux data point
    time_format : str
        String specifying how an instant of time is represented,
        e.g. 'bkjd' or 'jd'.
    time_scale : str
        String which specifies how the time is measured,
        e.g. tdb', 'tt', 'ut1', or 'utc'.
    meta : dict
        Free-form metadata associated with the LightCurve.
    """
    def __init__(self, time, flux=None, flux_err=None, time_format=None,
                 time_scale=None, meta={}):
        self.time = np.asarray(time)
        self.flux = self._validate_array(flux, name='flux')
        self.flux_err = self._validate_array(flux_err, name='flux_err')
        self.time_format = time_format
        self.time_scale = time_scale
        self.meta = meta

    def _validate_array(self, arr, name='array'):
        """Ensure the input arrays have the same length as `self.time`."""
        if arr is not None:
            arr = np.asarray(arr)
        else:
            arr = np.nan * np.ones_like(self.time)

        if not (len(self.time) == len(arr)):
            raise ValueError("Input arrays have different lengths."
                             " len(time)={}, len({})={}"
                             .format(len(self.time), name, len(arr)))
        return arr

    def __getitem__(self, key):
        copy_self = copy.copy(self)
        copy_self.time = self.time[key]
        copy_self.flux = self.flux[key]
        copy_self.flux_err = self.flux_err[key]
        return copy_self

    def __add__(self, other):
        copy_self = copy.copy(self)
        copy_self.flux = copy_self.flux + other
        return copy_self

    def __radd__(self, other):
        return self.__add__(other)

    def __sub__(self, other):
        return self.__add__(-other)

    def __rsub__(self, other):
        copy_self = copy.copy(self)
        copy_self.flux = other - copy_self.flux
        return copy_self

    def __mul__(self, other):
        copy_self = copy.copy(self)
        copy_self.flux = other * copy_self.flux
        copy_self.flux_err = abs(other) * copy_self.flux_err
        return copy_self

    def __rmul__(self, other):
        return self.__mul__(other)

    def __truediv__(self, other):
        return self.__mul__(1./other)

    def __rtruediv__(self, other):
        copy_self = copy.copy(self)
        copy_self.flux = other / copy_self.flux
        return copy_self

    def __div__(self, other):
        return self.__truediv__(other)

    def __rdiv__(self, other):
        return self.__rtruediv__(other)

    @property
    def astropy_time(self):
        """Returns an `astropy.time.Time` object.

        The Time object will be created using the values in `self.time`
        and the `self.time_format` and `self.time_scale` attributes.
        For Kepler data products, the times are Barycentric.

        Raises
        ------
        ValueError
            If `self.time_format` is not set or not one of the formats
            allowed by AstroPy.
        """
        from astropy.time import Time
        if self.time_format is None:
            raise ValueError("To retrieve a `Time` object the `time_format` "
                             "attribute must be set on the LightCurve object, "
                             "e.g. `lightcurve.time_format = 'jd'`.")
        # AstroPy does not support BKJD, so we call a function to convert to JD.
        # In the future, we should think about making an AstroPy-compatible
        # `TimeFormat` class for BKJD.
        if self.time_format == 'bkjd':
            return bkjd_to_astropy_time(self.time)
        elif self.time_format == 'btjd':  # TESS
            return btjd_to_astropy_time(self.time)
        return Time(self.time, format=self.time_format, scale=self.time_scale)

    def properties(self):
        '''Print out a description of each of the non-callable attributes of a
        LightCurve object.

        Prints in order of type (ints, strings, lists, arrays and others)
        Prints in alphabetical order.'''
        attrs = {}
        for attr in dir(self):
            if not attr.startswith('_'):
                res = getattr(self, attr)
                if callable(res):
                    continue
                if attr == 'hdu':
                    attrs[attr] = {'res': res, 'type': 'list'}
                    for idx, r in enumerate(res):
                        if idx == 0:
                            attrs[attr]['print'] = '{}'.format(r.header['EXTNAME'])
                        else:
                            attrs[attr]['print'] = '{}, {}'.format(
                                attrs[attr]['print'], '{}'.format(r.header['EXTNAME']))
                    continue
                else:
                    attrs[attr] = {'res': res}
                if isinstance(res, int):
                    attrs[attr]['print'] = '{}'.format(res)
                    attrs[attr]['type'] = 'int'
                elif isinstance(res, np.ndarray):
                    attrs[attr]['print'] = 'array {}'.format(res.shape)
                    attrs[attr]['type'] = 'array'
                elif isinstance(res, list):
                    attrs[attr]['print'] = 'list length {}'.format(len(res))
                    attrs[attr]['type'] = 'list'
                elif isinstance(res, str):
                    if res == '':
                        attrs[attr]['print'] = '{}'.format('None')
                    else:
                        attrs[attr]['print'] = '{}'.format(res)
                    attrs[attr]['type'] = 'str'
                elif attr == 'wcs':
                    attrs[attr]['print'] = 'astropy.wcs.wcs.WCS'.format(attr)
                    attrs[attr]['type'] = 'other'
                else:
                    attrs[attr]['print'] = '{}'.format(type(res))
                    attrs[attr]['type'] = 'other'
        output = Table(names=['Attribute', 'Description'], dtype=[object, object])
        idx = 0
        types = ['int', 'str', 'list', 'array', 'other']
        for typ in types:
            for attr, dic in attrs.items():
                if dic['type'] == typ:
                    output.add_row([attr, dic['print']])
                    idx += 1
        output.pprint(max_lines=-1, max_width=-1)

    def append(self, others):
        """
        Append LightCurve objects.

        Parameters
        ----------
        others : LightCurve object or list of LightCurve objects
            Light curves to be appended to the current one.

        Returns
        -------
        new_lc : LightCurve object
            Concatenated light curve.
        """
        if not hasattr(others, '__iter__'):
            others = [others]
        new_lc = copy.copy(self)
        for i in range(len(others)):
            new_lc.time = np.append(new_lc.time, others[i].time)
            new_lc.flux = np.append(new_lc.flux, others[i].flux)
            new_lc.flux_err = np.append(new_lc.flux_err, others[i].flux_err)
            if hasattr(new_lc, 'cadenceno'):
                new_lc.cadenceno = np.append(new_lc.cadenceno, others[i].cadenceno)  # KJM
            if hasattr(new_lc, 'quality'):
                new_lc.quality = np.append(new_lc.quality, others[i].quality)
            if hasattr(new_lc, 'centroid_col'):
                new_lc.centroid_col = np.append(new_lc.centroid_col, others[i].centroid_col)
            if hasattr(new_lc, 'centroid_row'):
                new_lc.centroid_row = np.append(new_lc.centroid_row, others[i].centroid_row)
        return new_lc

    def flatten(self, window_length=101, polyorder=2, return_trend=False,
                break_tolerance=5, **kwargs):
        """
        Removes low frequency trend using scipy's Savitzky-Golay filter.

        This method wraps `scipy.signal.savgol_filter`.

        Parameters
        ----------
        window_length : int
            The length of the filter window (i.e. the number of coefficients).
            ``window_length`` must be a positive odd integer.
        polyorder : int
            The order of the polynomial used to fit the samples. ``polyorder``
            must be less than window_length.
        return_trend : bool
            If `True`, the method will return a tuple of two elements
            (flattened_lc, trend_lc) where trend_lc is the removed trend.
        break_tolerance : int
            If there are large gaps in time, flatten will split the flux into
            several sub-lightcurves and apply `savgol_filter` to each
            individually. A gap is defined as a period in time larger than
            `break_tolerance` times the median gap.  To disable this feature,
            set `break_tolerance` to None.
        **kwargs : dict
            Dictionary of arguments to be passed to `scipy.signal.savgol_filter`.

        Returns
        -------
        flatten_lc : LightCurve object
            Flattened lightcurve.
        If `return_trend` is `True`, the method will also return:
        trend_lc : LightCurve object
            Trend in the lightcurve data
        """
        if break_tolerance is None:
            break_tolerance = np.nan
        lc_clean = self.remove_nans()
        # Split the lightcurve into segments by finding large gaps in time
        dt = lc_clean.time[1:] - lc_clean.time[0:-1]
        cut = np.where(dt > break_tolerance * np.nanmedian(dt))[0] + 1
        low = np.append([0], cut)
        high = np.append(cut, len(lc_clean.time))
        # Then, apply the savgol_filter to each segment separately
        trend_signal = np.zeros(len(lc_clean.time))
        for l, h in zip(low, high):
            # Reduce `window_length` and `polyorder` for short segments;
            # this prevents `savgol_filter` from raising an exception
            segment_window_length, segment_polyorder = window_length, polyorder
            if segment_window_length > (h - l):
                segment_window_length = h - l
                if (segment_window_length % 2) == 0:
                    segment_window_length -= 1  # window_length must be odd
            if segment_polyorder >= segment_window_length:
                segment_polyorder = segment_window_length - 1
            trend_signal[l:h] = signal.savgol_filter(x=lc_clean.flux[l:h],
                                                     window_length=segment_window_length,
                                                     polyorder=segment_polyorder, **kwargs)
        trend_signal = np.interp(self.time, lc_clean.time, trend_signal)
        flatten_lc = copy.deepcopy(self)
        flatten_lc.flux = flatten_lc.flux / trend_signal
        flatten_lc.flux_err = flatten_lc.flux_err / trend_signal
        if return_trend:
            trend_lc = copy.deepcopy(self)
            trend_lc.flux = trend_signal
            return flatten_lc, trend_lc
        return flatten_lc

    def fold(self, period, phase=0.):
        """Folds the lightcurve at a specified ``period`` and ``phase``.

        This method returns a new ``LightCurve`` object in which the time
        values range between -0.5 to +0.5.  Data points which occur exactly
        at ``phase`` or an integer multiple of `phase + n*period` have time
        value 0.0.

        Parameters
        ----------
        period : float
            The period upon which to fold.
        phase : float, optional
            Time reference point.

        Returns
        -------
        folded_lightcurve : LightCurve object
            A new ``LightCurve`` in which the data are folded and sorted by
            phase.
        """
        fold_time = (((self.time - phase * period) / period) % 1)
        # fold time domain from -.5 to .5
        fold_time[fold_time > 0.5] -= 1
        sorted_args = np.argsort(fold_time)
        return FoldedLightCurve(fold_time[sorted_args],
                                self.flux[sorted_args],
                                flux_err=self.flux_err[sorted_args])

    def normalize(self):
        """Returns a normalized version of the lightcurve.

        The normalized lightcurve is obtained by dividing `flux` and `flux_err`
        by the median flux.

        Returns
        -------
        normalized_lightcurve : LightCurve object
            A new ``LightCurve`` in which `flux` and `flux_err` are divided
            by the median.
        """
        lc = copy.copy(self)
        lc.flux_err = lc.flux_err / np.nanmedian(lc.flux)
        lc.flux = lc.flux / np.nanmedian(lc.flux)
        return lc

    def remove_nans(self):
        """Removes cadences where the flux is NaN.

        Returns
        -------
        clean_lightcurve : LightCurve object
            A new ``LightCurve`` from which NaNs fluxes have been removed.
        """
        return self[~np.isnan(self.flux)]  # This will return a sliced copy

    def fill_gaps(lc, method='nearest'):
        """Fill in gaps in time with linear interpolation.

        Parameters
        ----------
        method : string {None, 'backfill'/'bfill', 'pad'/'ffill', 'nearest'}
            Method to use for gap filling. 'nearest' by default.

        Returns
        -------
        nlc : LightCurve object
            A new ``LightCurve`` in which NaNs values and gaps in time have been
            filled.
        """
        clc = copy.deepcopy(lc.remove_nans())
        nlc = copy.deepcopy(lc)

        # Average gap between cadences
        dt = np.nanmedian(clc.time[1::] - clc.time[:-1:])

        # Iterate over flux and flux_err
        for idx, y in enumerate([clc.flux, clc.flux_err]):
            # We need to ensure pandas gets the correct byteorder
            # Background info: https://github.com/astropy/astropy/issues/1156
            if y.dtype.byteorder == '>':
                y = y.byteswap().newbyteorder()
            ts = pd.Series(y, index=clc.time)
            newindex = [clc.time[0]]
            for t in clc.time[1::]:
                prevtime = newindex[-1]
                while (t - prevtime) > 1.2*dt:
                    newindex.append(prevtime + dt)
                    prevtime = newindex[-1]
                newindex.append(t)
            ts = ts.reindex(newindex, method=method)
            if idx == 0:
                nlc.flux = np.asarray(ts)
            elif idx == 1:
                nlc.flux_err = np.asarray(ts)

        nlc.time = np.asarray(ts.index)
        return nlc

    def remove_outliers(self, sigma=5., return_mask=False, **kwargs):
        """Removes outlier flux values using sigma-clipping.

        This method returns a new LightCurve object from which flux values
        are removed if they are separated from the mean flux by `sigma` times
        the standard deviation.

        Parameters
        ----------
        sigma : float
            The number of standard deviations to use for clipping outliers.
            Defaults to 5.
        return_mask : bool
            Whether or not to return the mask indicating which data points
            were removed. Entries marked as `True` are considered outliers.
        **kwargs : dict
            Dictionary of arguments to be passed to `astropy.stats.sigma_clip`.

        Returns
        -------
        clean_lightcurve : LightCurve object
            A new ``LightCurve`` in which outliers have been removed.
        """
        outlier_mask = sigma_clip(data=self.flux, sigma=sigma, **kwargs).mask
        if return_mask:
            return self[~outlier_mask], outlier_mask
        return self[~outlier_mask]

    def bin(self, binsize=13, method='mean'):
        """Bins a lightcurve using a function defined by `method`
        on blocks of samples of size `binsize`.

        Parameters
        ----------
        binsize : int
            Number of cadences to include in every bin.
        method: str, one of 'mean' or 'median'
            The summary statistic to return for each bin. Default: 'mean'.

        Returns
        -------
        binned_lc : LightCurve object
            Binned lightcurve.

        Notes
        -----
        - If the ratio between the lightcurve length and the binsize is not
          a whole number, then the remainder of the data points will be
          ignored.
        - If the original lightcurve contains flux uncertainties (flux_err),
          the binned lightcurve will report the root-mean-square error.
          If no uncertainties are included, the binned curve will return the
          standard deviation of the data.
        - If the original lightcurve contains a quality attribute, then the
          bitwise OR of the quality flags will be returned per bin.
        """
        available_methods = ['mean', 'median']
        if method not in available_methods:
            raise ValueError("method must be one of: {}".format(available_methods))
        methodf = np.__dict__['nan' + method]

        n_bins = self.flux.size // binsize
        binned_lc = copy.copy(self)
        binned_lc.time = np.array([methodf(a) for a in np.array_split(self.time, n_bins)])
        binned_lc.flux = np.array([methodf(a) for a in np.array_split(self.flux, n_bins)])

        if np.any(np.isfinite(self.flux_err)):
            # root-mean-square error
            binned_lc.flux_err = np.array(
                [np.sqrt(np.nansum(a**2))
                 for a in np.array_split(self.flux_err, n_bins)]
            ) / binsize
        else:
            # compute the standard deviation from the data
            binned_lc.flux_err = np.array([np.nanstd(a)
                                           for a in np.array_split(self.flux, n_bins)])

        if hasattr(binned_lc, 'quality'):
            binned_lc.quality = np.array(
                [np.bitwise_or.reduce(a) for a in np.array_split(self.quality, n_bins)])
        if hasattr(binned_lc, 'centroid_col'):
            binned_lc.centroid_col = np.array(
                [methodf(a) for a in np.array_split(self.centroid_col, n_bins)])
        if hasattr(binned_lc, 'centroid_row'):
            binned_lc.centroid_row = np.array(
                [methodf(a) for a in np.array_split(self.centroid_row, n_bins)])

        return binned_lc

    def cdpp(self, transit_duration=13, savgol_window=101, savgol_polyorder=2,
             sigma_clip=5.):
        """Estimate the CDPP noise metric using the Savitzky-Golay (SG) method.

        A common estimate of the noise in a lightcurve is the scatter that
        remains after all long term trends have been removed. This is the idea
        behind the Combined Differential Photometric Precision (CDPP) metric.
        The official Kepler Pipeline computes this metric using a wavelet-based
        algorithm to calculate the signal-to-noise of the specific waveform of
        transits of various durations. In this implementation, we use the
        simpler "sgCDPP proxy algorithm" discussed by Gilliland et al
        (2011ApJS..197....6G) and Van Cleve et al (2016PASP..128g5002V).

        The steps of this algorithm are:
            1. Remove low frequency signals using a Savitzky-Golay filter with
               window length `savgol_window` and polynomial order `savgol_polyorder`.
            2. Remove outliers by rejecting data points which are separated from
               the mean by `sigma_clip` times the standard deviation.
            3. Compute the standard deviation of a running mean with
               a configurable window length equal to `transit_duration`.

        We use a running mean (as opposed to block averaging) to strongly
        attenuate the signal above 1/transit_duration whilst retaining
        the original frequency sampling.  Block averaging would set the Nyquist
        limit to 1/transit_duration.

        Parameters
        ----------
        transit_duration : int, optional
            The transit duration in units of number of cadences. This is the
            length of the window used to compute the running mean. The default
            is 13, which corresponds to a 6.5 hour transit in data sampled at
            30-min cadence.
        savgol_window : int, optional
            Width of Savitsky-Golay filter in cadences (odd number).
            Default value 101 (2.0 days in Kepler Long Cadence mode).
        savgol_polyorder : int, optional
            Polynomial order of the Savitsky-Golay filter.
            The recommended value is 2.
        sigma_clip : float, optional
            The number of standard deviations to use for clipping outliers.
            The default is 5.

        Returns
        -------
        cdpp : float
            Savitzky-Golay CDPP noise metric in units parts-per-million (ppm).

        Notes
        -----
        This implementation is adapted from the Matlab version used by
        Jeff van Cleve but lacks the normalization factor used there:
        svn+ssh://murzim/repo/so/trunk/Develop/jvc/common/compute_SG_noise.m
        """
        if not isinstance(transit_duration, int):
            raise ValueError("transit_duration must be an integer in units "
                             "number of cadences, got {}.".format(transit_duration))

        detrended_lc = self.flatten(window_length=savgol_window,
                                    polyorder=savgol_polyorder)
        cleaned_lc = detrended_lc.remove_outliers(sigma=sigma_clip)
        mean = running_mean(data=cleaned_lc.flux, window_size=transit_duration)
        cdpp_ppm = np.std(mean) * 1e6
        return cdpp_ppm

    def plot(self, ax=None, normalize=True, xlabel='Time - 2454833 (days)',
             ylabel='Normalized Flux', title=None,
             fill=False, grid=True, style='fast', **kwargs):
        """Plots the light curve.

        Parameters
        ----------
        ax : matplotlib.axes._subplots.AxesSubplot
            A matplotlib axes object to plot into. If no axes is provided,
            a new one will be generated.
        normalize : bool
            Normalize the lightcurve before plotting?
        xlabel : str
            Plot x axis label
        ylabel : str
            Plot y axis label
        title : str
            Plot set_title
        color : str
            Color to plot line in
        fill : bool
            Shade the region between 0 and flux
        grid : bool
            Plot with a grid
        style : str
            matplotlib.pyplot.style.context, default is 'fast'
        kwargs : dict
            Dictionary of arguments to be passed to `matplotlib.pyplot.plot`.

        Returns
        -------
        ax : matplotlib.axes._subplots.AxesSubplot
            The matplotlib axes object.
        """
        # The "fast" style has only been in matplotlib since v2.1.
        # Let's make it optional until >v2.1 is mainstream and can
        # be made the minimum requirement.
        if 'seismology' in kwargs:
            return self.createPowerFrequencyPlot(ax=ax, **kwargs)

        if (style == "fast") and ("fast" not in mpl.style.available):
            style = "default"
        if normalize:
            normalized_lc = self.normalize()
            flux, flux_err = normalized_lc.flux, normalized_lc.flux_err
        else:
            if ylabel == 'Normalized Flux':
                ylabel = 'Flux'
            flux, flux_err = self.flux, self.flux_err
        with plt.style.context(style):
            if ax is None:
                fig, ax = plt.subplots(1)
            if ('color' not in kwargs) and (len(ax.lines) == 0):
                kwargs['color'] = 'black'
            if np.any(~np.isfinite(flux_err)):
                ax.plot(self.time, flux, **kwargs)
            else:
                ax.errorbar(self.time, flux, flux_err, **kwargs)
            if fill:
                ax.fill(self.time, flux, linewidth=0.0, alpha=0.3)
            if 'label' in kwargs:
                ax.legend()
            if title is not None:
                ax.set_title(title)
            ax.grid(grid, alpha=0.3)
            ax.set_xlabel(xlabel)
            ax.set_ylabel(ylabel)
        return ax

    def to_table(self):
        """Export the LightCurve as an AstroPy Table.

        Returns
        -------
        table : `astropy.table.Table` object
            An AstroPy Table with columns 'time', 'flux', and 'flux_err'.
        """
        return Table(data=(self.time, self.flux, self.flux_err),
                     names=('time', 'flux', 'flux_err'),
                     meta=self.meta)

    def to_pandas(self, columns=['time', 'flux', 'flux_err']):
        """Export the LightCurve as a Pandas DataFrame.

        Parameters
        ----------
        columns : list of str
            List of columns to include in the DataFrame.  The names must match
            attributes of the `LightCurve` object (e.g. `time`, `flux`).

        Returns
        -------
        dataframe : `pandas.DataFrame` object
            A dataframe indexed by `time` and containing the columns `flux`
            and `flux_err`.
        """
        try:
            import pandas as pd
        # lightkurve does not require pandas, so check for import success.
        except ImportError:
            raise ImportError("You need to install pandas to use the "
                              "LightCurve.to_pandas() method.")
        data = {}
        for col in columns:
            if hasattr(self, col):
                data[col] = vars(self)[col]
        df = pd.DataFrame(data=data, index=self.time, columns=columns)
        df.index.name = 'time'
        df.meta = self.meta
        return df

    def to_csv(self, path_or_buf=None, **kwargs):
        """Writes the LightCurve to a csv file.

        Parameters
        ----------
        path_or_buf : string or file handle, default None
            File path or object, if None is provided the result is returned as
            a string.
        **kwargs : dict
            Dictionary of arguments to be passed to `pandas.DataFrame.to_csv()`.

        Returns
        -------
        csv : str or None
            Returns a csv-formatted string if `path_or_buf=None`,
            returns None otherwise.
        """
        return self.to_pandas().to_csv(path_or_buf=path_or_buf, **kwargs)

<<<<<<< HEAD
    def periodogram(self, frequencies=None):
        """Returns a `Periodogram`.

        Parameters
        ----------
        frequencies : array-like
            Frequencies in microhertz. (Optional.)

        Returns
        -------
        Periodogram : `Periodogram` object
            Returns a Periodogram object extracted from the lightcurve.
        """
        from . import Periodogram
        return Periodogram.from_lightcurve(lc=self)
=======

    def createPowerFrequencyPlot(self, ax=None, **kwargs):
        from astropy import units
        from astropy.stats import LombScargle
        m = (self.quality == 0)
        m &= np.isfinite(self.time)
        m &= np.isfinite(self.flux)
        t = self.time[m]
        y = 1e6 * (self.flux[m] - 1.0)
        
        uHz_conv = 1e-6 * 24 * 60 * 60
        frequency_uHz = np.linspace(1, 300, 100000)
        #frequency = frequency_uHz * units.Hz * units.micron
        frequency = frequency_uHz * uHz_conv

        model = LombScargle(t, y)
        power = model.power(frequency, method="fast", normalization="psd")
        power *= uHz_conv / len(t)

        if ax is None:
            _, ax = plt.subplots(1)
        ax.semilogy(frequency_uHz, power, "k")
        #ax.set_ylim(1e-2, 1e1)
        ax.set_xlim(frequency_uHz[0], frequency_uHz[-1])
        ax.set_xlabel("frequency [$\mu$Hz]")
        ax.set_ylabel("power [ppm$^2$/$\mu$Hz")

        if 'normalize_seismology' in kwargs:
            ax = self.normalizePowerFrequencyPlot(frequency_uHz, power, ax, **kwargs)

        return ax

    def normalizePowerFrequencyPlot(self, frequency_uHz, power, ax, **kwargs):
        from scipy.ndimage.filters import gaussian_filter
        bkg = self.estimate_background(frequency_uHz, power)
        df = frequency_uHz[1] - frequency_uHz[0]
        normalized_power = power / bkg
        smoothed_ps = gaussian_filter(normalized_power, 10 / df)
        peak_freqs = frequency_uHz[self.find_peaks(smoothed_ps)]
        nu_max = peak_freqs[peak_freqs > 5][0]

        factor = np.max(normalized_power) / np.max(smoothed_ps)
        ax.semilogy(frequency_uHz, normalized_power, "k")
        ax.plot(frequency_uHz, smoothed_ps, label="smoothed", color="C1")
        ax.axvline(nu_max, label="$\\nu_\mathrm{{max}} = {0:.2f}\,\mu\mathrm{{Hz}}$".format(nu_max))
        ax.set_ylim(1e-1, 3e2)
        ax.set_xlim(frequency_uHz[0], frequency_uHz[-1])
        ax.legend()
        ax.set_xlabel("frequency [$\mu$Hz]")
        ax.set_ylabel("normalized power")

        return ax

    def estimate_background(self, x, y, log_width=.01):
        count = np.zeros(len(x), dtype=int)
        bkg = np.zeros_like(x)
        x0 = np.log10(x[0])
        while x0 < np.log10(x[-1]):
            m = np.abs(np.log10(x) - x0) < log_width
            bkg[m] += np.median(y[m])
            count[m] += 1
            x0 += 0.5 * log_width
        return bkg / count

    def find_peaks(self, z):
        peak_inds = (z[1:-1] > z[:-2]) * (z[1:-1] > z[2:])
        peak_inds = np.arange(1, len(z)-1)[peak_inds]
        peak_inds = peak_inds[np.argsort(z[peak_inds])][::-1]
        return peak_inds
>>>>>>> 641dc93d

    def to_fits(self, path=None, overwrite=False, **extra_data):
        """Writes the KeplerLightCurve to a fits file.

        Parameters
        ----------
        path : string, default None
            File path, if None returns an astropy.io.fits object.
        overwrite : bool
            Whether or not to overwrite the file
        extra_data : dict
            Extra keywords or columns to include in the FITS file.
            Arguments of type str, int, float, or bool will be stored as
            keywords in the primary header.
            Arguments of type np.array or list will be stored as columns
            in the first extension.

        Returns
        -------
        hdu : astropy.io.fits
            Returns an astropy.io.fits object if path is None
        """
        typedir = {int: 'J', str: 'A', float: 'D', bool: 'L',
                   np.int32: 'J', np.int32: 'K', np.float32: 'E', np.float64: 'D'}

        def _header_template(extension):
            """Returns a template `fits.Header` object for a given extension."""
            template_fn = os.path.join(PACKAGEDIR, "data",
                                       "lc-ext{}-header.txt".format(extension))
            return fits.Header.fromtextfile(template_fn)

        def _make_primary_hdu(extra_data={}):
            """Returns the primary extension (#0)."""
            hdu = fits.PrimaryHDU()
            # Copy the default keywords from a template file from the MAST archive
            tmpl = _header_template(0)
            for kw in tmpl:
                hdu.header[kw] = (tmpl[kw], tmpl.comments[kw])

            # Override the defaults where necessary
            from . import __version__
            default = default = {'ORIGIN': "Unofficial data product",
                                 'DATE': datetime.datetime.now().strftime("%Y-%m-%d"),
                                 'CREATOR': "lightkurve",
                                 'PROCVER': str(__version__)}

            for kw in default:
                hdu.header['{}'.format(kw).upper()] = default[kw]
                if default[kw] is None:
                    log.warning('Value for {} is None.'.format(kw))
            if ('quarter' in dir(self)) and (self.quarter is not None):
                hdu.header['QUARTER'] = self.quarter
            elif ('campaign' in dir(self)) and self.campaign is not None:
                hdu.header['CAMPAIGN'] = self.campaign
            else:
                log.warning('Cannot find Campaign or Quarter number.')

            for kw in extra_data:
                if isinstance(extra_data[kw], (str, float, int, bool, type(None))):
                    hdu.header['{}'.format(kw).upper()] = extra_data[kw]
                    if extra_data[kw] is None:
                        log.warning('Value for {} is None.'.format(kw))
            return hdu

        def _make_lightcurve_extension(extra_data={}):
            """Create the 'LIGHTCURVE' extension (i.e. extension #1)."""
            # Turn the data arrays into fits columns and initialize the HDU
            cols = []
            if ~np.asarray(['TIME' in k.upper() for k in extra_data.keys()]).any():
                cols.append(fits.Column(name='TIME', format='D', unit=self.time_format,
                                        array=self.time))
            if ~np.asarray(['FLUX' in k.upper() for k in extra_data.keys()]).any():
                cols.append(fits.Column(name='FLUX', format='E',
                                        unit='counts', array=self.flux))
            if 'flux_err' in dir(self):
                if ~np.asarray(['FLUX_ERR' in k.upper() for k in extra_data.keys()]).any():
                    cols.append(fits.Column(name='FLUX_ERR', format='E',
                                            unit='counts', array=self.flux_err))
            if 'cadenceno' in dir(self):
                if ~np.asarray(['CADENCENO' in k.upper() for k in extra_data.keys()]).any():
                    cols.append(fits.Column(name='CADENCENO', format='J',
                                            array=self.cadenceno))
            for kw in extra_data:
                if isinstance(extra_data[kw], (np.ndarray, list)):
                    cols.append(fits.Column(name='{}'.format(kw).upper(),
                                            format=typedir[type(extra_data[kw][0])],
                                            array=extra_data[kw]))

            coldefs = fits.ColDefs(cols)
            hdu = fits.BinTableHDU.from_columns(coldefs)
            hdu.header['EXTNAME'] = 'LIGHTCURVE'
            return hdu

        def _hdulist(**extra_data):
            """Returns an astropy.io.fits.HDUList object."""
            return fits.HDUList([_make_primary_hdu(extra_data=extra_data),
                                 _make_lightcurve_extension(extra_data=extra_data)])

        def _header_template(extension):
            """Returns a template `fits.Header` object for a given extension."""
            template_fn = os.path.join(PACKAGEDIR, "data",
                                       "lc-ext{}-header.txt".format(extension))
            return fits.Header.fromtextfile(template_fn)

        hdu = _hdulist(**extra_data)
        if path is not None:
            hdu.writeto(path, overwrite=overwrite, checksum=True)
        return hdu



class FoldedLightCurve(LightCurve):
    """Defines a folded lightcurve with different plotting defaults."""

    def __init__(self, *args, **kwargs):
        super(FoldedLightCurve, self).__init__(*args, **kwargs)

    @property
    def phase(self):
        return self.time

    def plot(self, **kwargs):
        ax = super(FoldedLightCurve, self).plot(**kwargs)
        if 'xlabel' not in kwargs:
            ax.set_xlabel("Phase", {'color': 'k'})
        return ax


class KeplerLightCurve(LightCurve):
    """Defines a light curve class for NASA's Kepler and K2 missions.

    Attributes
    ----------
    time : array-like
        Time measurements
    flux : array-like
        Data flux for every time point
    flux_err : array-like
        Uncertainty on each flux data point
    time_format : str
        String specifying how an instant of time is represented,
        e.g. 'bkjd' or 'jd'.
    time_scale : str
        String which specifies how the time is measured,
        e.g. tdb', 'tt', 'ut1', or 'utc'.
    centroid_col : array-like
        Centroid column coordinates as a function of time
    centroid_row : array-like
        Centroid row coordinates as a function of time
    quality : array-like
        Array indicating the quality of each data point
    quality_bitmask : int
        Bitmask specifying quality flags of cadences that should be ignored
    channel : int
        Channel number
    campaign : int
        Campaign number
    quarter : int
        Quarter number
    mission : str
        Mission name
    cadenceno : array-like
        Cadence numbers corresponding to every time measurement
    keplerid : int
        Kepler ID number
    """
    def __init__(self, time, flux=None, flux_err=None, time_format=None, time_scale=None,
                 centroid_col=None, centroid_row=None, quality=None, quality_bitmask=None,
                 channel=None, campaign=None, quarter=None, mission=None,
                 cadenceno=None, keplerid=None, ra=None, dec=None):
        super(KeplerLightCurve, self).__init__(time=time, flux=flux, flux_err=flux_err,
                                               time_format=time_format, time_scale=time_scale)
        self.centroid_col = self._validate_array(centroid_col, name='centroid_col')
        self.centroid_row = self._validate_array(centroid_row, name='centroid_row')
        self.quality = self._validate_array(quality, name='quality')
        self.cadenceno = self._validate_array(cadenceno, name='cadenceno')
        self.quality_bitmask = quality_bitmask
        self.channel = channel
        self.campaign = campaign
        self.quarter = quarter
        self.mission = mission
        self.keplerid = keplerid
        self.ra = ra
        self.dec = dec

    def __getitem__(self, key):
        lc = super(KeplerLightCurve, self).__getitem__(key)
        # Compared to `LightCurve`, we need to slice a few additional arrays:
        lc.quality = self.quality[key]
        lc.cadenceno = self.cadenceno[key]
        lc.centroid_col = self.centroid_col[key]
        lc.centroid_row = self.centroid_row[key]
        return lc

    def __repr__(self):
        if self.mission is None:
            return('KeplerLightCurve(ID: {})'.format(self.keplerid))
        elif self.mission.lower() == 'kepler':
            return('KeplerLightCurve(KIC: {})'.format(self.keplerid))
        elif self.mission.lower() == 'k2':
            return('KeplerLightCurve(EPIC: {})'.format(self.keplerid))

    def correct(self, method='sff', **kwargs):
        """Corrects a lightcurve for motion-dependent systematic errors.

        Parameters
        ----------
        method : str
            Method used to correct the lightcurve.
            Right now only 'sff' (Vanderburg's Self-Flat Fielding) is supported.
        kwargs : dict
            Dictionary of keyword arguments to be passed to the function
            defined by `method`.

        Returns
        -------
        new_lc : KeplerLightCurve object
            Corrected lightcurve
        """
        not_nan = np.isfinite(self.flux)
        if method == 'sff':
            from .correctors import SFFCorrector
            self.corrector = SFFCorrector()
            corrected_lc = self.corrector.correct(time=self.time[not_nan],
                                                  flux=self.flux[not_nan],
                                                  centroid_col=self.centroid_col[not_nan],
                                                  centroid_row=self.centroid_row[not_nan],
                                                  **kwargs)
        else:
            raise ValueError("method {} is not available.".format(method))
        new_lc = copy.copy(self)
        new_lc.time = corrected_lc.time
        new_lc.flux = corrected_lc.flux
        new_lc.flux_err = self.normalize().flux_err[not_nan]
        return new_lc

    def to_pandas(self, columns=['time', 'flux', 'flux_err', 'quality',
                                 'centroid_col', 'centroid_row']):
        """Export the LightCurve as a Pandas DataFrame.

        Parameters
        ----------
        columns : list of str
            List of columns to include in the DataFrame.  The names must match
            attributes of the `LightCurve` object (e.g. `time`, `flux`).

        Returns
        -------
        dataframe : `pandas.DataFrame` object
            A dataframe indexed by `time` and containing the columns `flux`
            and `flux_err`.
        """
        return super(KeplerLightCurve, self).to_pandas(columns=columns)

    def to_fits(self, path=None, overwrite=False, **extra_data):
        """Export the KeplerLightCurve as an astropy.io.fits object.

        Parameters
        ----------
        path : string, default None
            File path, if None returns an astropy.io.fits object.
        overwrite : bool
            Whether or not to overwrite the file
        extra_data : dict
            Extra keywords or columns to include in the FITS file.
            Arguments of type str, int, float, or bool will be stored as
            keywords in the primary header.
            Arguments of type np.array or list will be stored as columns
            in the first extension.

        Returns
        -------
        hdu : astropy.io.fits
            Returns an astropy.io.fits object if path is None
        """
        kepler_specific_data = {
            'TELESCOP': "KEPLER",
            'INSTRUME': "Kepler Photometer",
            'OBJECT': '{}'.format(self.keplerid),
            'KEPLERID': self.keplerid,
            'CHANNEL': self.channel,
            'MISSION': self.mission,
            'RA_OBJ': self.ra,
            'DEC_OBJ': self.dec,
            'EQUINOX': 2000,
            'DATE-OBS': Time(self.time[0]+2454833., format=('jd')).isot}
        for kw in kepler_specific_data:
            if ~np.asarray([kw.lower == k.lower() for k in extra_data]).any():
                extra_data[kw] = kepler_specific_data[kw]
        return super(KeplerLightCurve, self).to_fits(path=path,
                                                     overwrite=overwrite,
                                                     **extra_data)


class TessLightCurve(LightCurve):
    """Defines a light curve class for NASA's TESS mission.

    Attributes
    ----------
    time : array-like
        Time measurements
    flux : array-like
        Data flux for every time point
    flux_err : array-like
        Uncertainty on each flux data point
    time_format : str
        String specifying how an instant of time is represented,
        e.g. 'bkjd' or 'jd'.
    time_scale : str
        String which specifies how the time is measured,
        e.g. tdb', 'tt', 'ut1', or 'utc'.
    centroid_col, centroid_row : array-like, array-like
        Centroid column and row coordinates as a function of time
    quality : array-like
        Array indicating the quality of each data point
    quality_bitmask : int
        Bitmask specifying quality flags of cadences that should be ignored
    cadenceno : array-like
        Cadence numbers corresponding to every time measurement
    ticid : int
        Tess Input Catalog ID number
    """
    def __init__(self, time, flux=None, flux_err=None, time_format=None, time_scale=None,
                 centroid_col=None, centroid_row=None, quality=None, quality_bitmask=None,
                 cadenceno=None, sector=None, camera=None, ccd=None,
                 ticid=None, ra=None, dec=None):
        super(TessLightCurve, self).__init__(time=time, flux=flux, flux_err=flux_err,
                                             time_format=time_format, time_scale=time_scale)
        self.centroid_col = self._validate_array(centroid_col, name='centroid_col')
        self.centroid_row = self._validate_array(centroid_row, name='centroid_row')
        self.quality = self._validate_array(quality, name='quality')
        self.cadenceno = self._validate_array(cadenceno)
        self.quality_bitmask = quality_bitmask
        self.mission = "TESS"
        self.sector = sector
        self.camera = camera
        self.ccd = ccd
        self.ticid = ticid
        self.ra = ra
        self.dec = dec

    def __getitem__(self, key):
        lc = super(TessLightCurve, self).__getitem__(key)
        # Compared to `LightCurve`, we need to slice a few additional arrays:
        lc.quality = self.quality[key]
        lc.cadenceno = self.cadenceno[key]
        lc.centroid_col = self.centroid_col[key]
        lc.centroid_row = self.centroid_row[key]
        return lc

    def __repr__(self):
        return('TessLightCurve(TICID: {})'.format(self.ticid))


def iterative_box_period_search(lc, niters=2, min_period=0.5, max_period=30,
                                nperiods=501, period_scale='log'):
    """
    Implements a routine to find box-like transit events.
    This function fits a "box" model defined as:

    .. math::

        \Pi (t) = h - d\cdot \mathbb{I}(t_0 \leq t_i \leq t_0 + w)

    in which :math:`\mathbb{I}` is the indicator function.

    It turns out that, in a iid Gaussian noise setting, the parameters
    :math:`h` and :math:`d`, respectively, the amplitude and the depth
    of the box, can be solved analytically.

    Hence, this function iterates between two procedures:
    (i) compute :math:`h` and :math:`d` for given :math:`t_0` and :math:`w`
    (ii) numerically optimize for :math:`t_0` and :math:`w` given :math:`h`
    and :math:`d`.

    This procedure is done to a list of `nperiods` periods between `min_period`
    and `max_period`. It's assumed that the best period is the one that
    maximizes the posterior probability of the fit.

    Parameters
    ----------
    lc : LightCurve object
        An object from KeplerLightCurve or LightCurve.
        Note that flattening the lightcurve beforehand does aid the quest
        for the transit period.
    min_period : float
        Minimum period to search for. Units must be the same as `lc.time`.
    max_period : float
        Maximum period to search for. Units must be the same as `lc.time`.
    nperiods : int
        Number of periods to search between `min_period` and `max_period`.
    period_scale : str
        Type of the scale used to create the grid of periods between `min_period`
        and `max_period` used to search for the best period.
        Options are `linear`, `log`, or `inverse`.

    Returns
    -------
    log_posterior : list
        Log posterior (up to an additive constant) of the fit. The "best"
        period is therefore the one that maximizes the log posterior
        probability.
    trial_periods : numpy array
        List of trial periods.
    best_period : float
        Best period.

    Notes
    -----
    This function is experimental. Changes may be made in both its signature
    and implementation.
    """

    t = np.linspace(-.5, .5, len(lc.time))
    logprior_to = oktopus.prior.UniformPrior(lb=-.5, ub=.5)
    logprior_width = oktopus.prior.UniformPrior(lb=1e-3, ub=.2)
    m = np.nanmean(lc.flux)

    def logposterior(args, amplitude=None, depth=None, data=None):
        """Defines the negative of log of the joint posterior distribution of
        the start time of the transit `to` and the transit duration `w`.
        """
        to, width = args
        out_of_transit = (t < to) + (t >= to + width)
        in_transit = np.logical_not(out_of_transit)
        ll = ((data - amplitude) ** 2 * out_of_transit
              + (data - (amplitude - depth)) ** 2 * in_transit)
        return np.nansum(ll) + logprior_to(to) + logprior_width(width)

    def opt_amplitude(width, depth):
        """The MAP estimator for the amplitude of the lightcurve given that
        `to` and `w` have joint uniform prior distribution.
        """
        return width * depth + m

    def opt_depth(to, width, data):
        """The MAP estimator for the transit depth given that `to` and `w`
        have joint uniform prior distribution.
        """
        in_transit = (t < to + width) * (t >= to)
        n = np.nanmean(data[in_transit])
        return (m - n) / (1 - width)

    if period_scale == 'linear':
        trial_periods = np.linspace(min_period, max_period, nperiods)
    elif period_scale == 'log':
        trial_periods = np.logspace(np.log10(min_period), np.log10(max_period), nperiods)
    elif period_scale == 'inverse':
        trial_periods = 1 / np.linspace(1/max_period, 1/min_period, nperiods)
    else:
        raise ValueError("period_scale must be one of {}. Got {}."
                         .format("{'linear', 'log', 'inverse'}", period_scale))

    log_posterior, snr_d = [], []
    for p in tqdm(trial_periods):
        folded = lc.fold(period=p)
        # heuristically define initial guesses for the parameters
        amplitude_star, depth_star = m, 1e-4
        width_star = .1
        if np.nanmean(folded.flux[t < 0]) > np.nanmean(folded.flux[t > 0]):
            to_star = .25
        else:
            to_star = -.25
        for i in range(niters):
            # optimize the joint log posterior of to and width
            res = minimize(logposterior, x0=(to_star, width_star),
                           args=(amplitude_star, depth_star, folded.flux),
                           method='powell')
            to_star, width_star = res.x
            # compute the depth and amplitude using MAP
            depth_star = opt_depth(to_star, width_star, folded.flux)
            amplitude_star = opt_amplitude(width_star, depth_star)
        log_posterior.append(-res.fun)
        snr_d.append(depth_star * np.sqrt(width_star))

    return log_posterior, trial_periods, trial_periods[np.argmax(log_posterior)]

class LightCurveCollection(object):
    """
    Collects multiple LightCurve objects together with helpful functions.
    """
    def __init__(self, lcs):
        try:
            lightcurves = np.asarray(lcs)
        except:
            raise TypeError("Unable to parse input")
        self.data = {}
        
        for lc in lightcurves:
            if isinstance(lc, KeplerLightCurve) or isinstance(lc,LightCurve):
                if lc.keplerid:
                    if lc.keplerid in self.data:
                        self.data[lc.keplerid].append(lc)
                    else:
                        self.data[lc.keplerid] = [lc]
                else: #no keplerID
                    self.data[None].append(lc)
            else:
                raise TypeError("Object is not a LightCurve instance")
        self.data[None] = []

    def __len__(self):
        length = 0
        for lc_array in self.data.values():
            for lc in lc_array:
                length += 1
        return length

    def _ids(self):
        """
        Returns the kepler_ids of all the lightcurves as a dict_keys obj.
        """
        return self.data.keys()

    def __getitem__(self, kep_id):
        """
        Returns the lightcurve associated with the kepler_id. 
        """
        try: 
            return self.data[kep_id]
        except:
            raise ValueError('No LightCurve for ' + kep_id)

    def append(self, lc, **kwargs):
        try:
            if lc.keplerid in self.data:
                if 'stitch' in kwargs:
                    self.data[lc.keplerid][0].append(lc)
                    return   
                self.data[lc.keplerid].append(lc)
            else:
                self.data[lc.keplerid] = [lc]
        except:
            raise TypeError("Input is not a lightcurve")

    def stitch(self, normalize=False):
        
        new_lc = LightCurve(time=[])

        #TODO: Implement this
        for lc_array in self.data.values():
            for lc in lc_array:
                if normalize:
                    lc = lc.normalize()
                new_lc.append(lc)

        return new_lc

    def __repr__(self):
        result = ""
        for lightcurve_array in self.data.values():
            for lightcurve in lightcurve_array:
                result += lightcurve.__repr__() + " "
            result += "\n"
        return result

    def plot(self, ax=None, **kwargs):
        """Plots a collection of light curve.

        Parameters
        ----------
        ax : matplotlib.axes._subplots.AxesSubplot
            A matplotlib axes object to plot into. If no axes is provided,
            a new one will be generated.
        
        kwargs : dict
            Dictionary of arguments to be passed to `matplotlib.pyplot.plot`.

        Returns
        -------
        ax : matplotlib.axes._subplots.AxesSubplot
            The matplotlib axes object.
        """
        if ax is None:
            _, ax = plt.subplots()
        for lc_array in self.data.values():
            for lightcurve in lc_array:
                lightcurve.plot(ax=ax, label=lightcurve.keplerid)

        return ax

    def pca(self):
        '''Creates the Principle Components of a collection of LightCurves
        '''
        raise NotImplementedError('Should be able to run a PCA on a collection.')<|MERGE_RESOLUTION|>--- conflicted
+++ resolved
@@ -21,11 +21,7 @@
 from astropy.io import fits
 from astropy.time import Time
 
-<<<<<<< HEAD
-=======
-
-from .utils import running_mean, bkjd_to_astropy_time
->>>>>>> 641dc93d
+
 from . import PACKAGEDIR
 from .utils import running_mean, bkjd_to_astropy_time, btjd_to_astropy_time
 
@@ -689,7 +685,7 @@
         """
         return self.to_pandas().to_csv(path_or_buf=path_or_buf, **kwargs)
 
-<<<<<<< HEAD
+
     def periodogram(self, frequencies=None):
         """Returns a `Periodogram`.
 
@@ -705,78 +701,6 @@
         """
         from . import Periodogram
         return Periodogram.from_lightcurve(lc=self)
-=======
-
-    def createPowerFrequencyPlot(self, ax=None, **kwargs):
-        from astropy import units
-        from astropy.stats import LombScargle
-        m = (self.quality == 0)
-        m &= np.isfinite(self.time)
-        m &= np.isfinite(self.flux)
-        t = self.time[m]
-        y = 1e6 * (self.flux[m] - 1.0)
-        
-        uHz_conv = 1e-6 * 24 * 60 * 60
-        frequency_uHz = np.linspace(1, 300, 100000)
-        #frequency = frequency_uHz * units.Hz * units.micron
-        frequency = frequency_uHz * uHz_conv
-
-        model = LombScargle(t, y)
-        power = model.power(frequency, method="fast", normalization="psd")
-        power *= uHz_conv / len(t)
-
-        if ax is None:
-            _, ax = plt.subplots(1)
-        ax.semilogy(frequency_uHz, power, "k")
-        #ax.set_ylim(1e-2, 1e1)
-        ax.set_xlim(frequency_uHz[0], frequency_uHz[-1])
-        ax.set_xlabel("frequency [$\mu$Hz]")
-        ax.set_ylabel("power [ppm$^2$/$\mu$Hz")
-
-        if 'normalize_seismology' in kwargs:
-            ax = self.normalizePowerFrequencyPlot(frequency_uHz, power, ax, **kwargs)
-
-        return ax
-
-    def normalizePowerFrequencyPlot(self, frequency_uHz, power, ax, **kwargs):
-        from scipy.ndimage.filters import gaussian_filter
-        bkg = self.estimate_background(frequency_uHz, power)
-        df = frequency_uHz[1] - frequency_uHz[0]
-        normalized_power = power / bkg
-        smoothed_ps = gaussian_filter(normalized_power, 10 / df)
-        peak_freqs = frequency_uHz[self.find_peaks(smoothed_ps)]
-        nu_max = peak_freqs[peak_freqs > 5][0]
-
-        factor = np.max(normalized_power) / np.max(smoothed_ps)
-        ax.semilogy(frequency_uHz, normalized_power, "k")
-        ax.plot(frequency_uHz, smoothed_ps, label="smoothed", color="C1")
-        ax.axvline(nu_max, label="$\\nu_\mathrm{{max}} = {0:.2f}\,\mu\mathrm{{Hz}}$".format(nu_max))
-        ax.set_ylim(1e-1, 3e2)
-        ax.set_xlim(frequency_uHz[0], frequency_uHz[-1])
-        ax.legend()
-        ax.set_xlabel("frequency [$\mu$Hz]")
-        ax.set_ylabel("normalized power")
-
-        return ax
-
-    def estimate_background(self, x, y, log_width=.01):
-        count = np.zeros(len(x), dtype=int)
-        bkg = np.zeros_like(x)
-        x0 = np.log10(x[0])
-        while x0 < np.log10(x[-1]):
-            m = np.abs(np.log10(x) - x0) < log_width
-            bkg[m] += np.median(y[m])
-            count[m] += 1
-            x0 += 0.5 * log_width
-        return bkg / count
-
-    def find_peaks(self, z):
-        peak_inds = (z[1:-1] > z[:-2]) * (z[1:-1] > z[2:])
-        peak_inds = np.arange(1, len(z)-1)[peak_inds]
-        peak_inds = peak_inds[np.argsort(z[peak_inds])][::-1]
-        return peak_inds
->>>>>>> 641dc93d
-
     def to_fits(self, path=None, overwrite=False, **extra_data):
         """Writes the KeplerLightCurve to a fits file.
 
