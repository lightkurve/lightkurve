--- conflicted
+++ resolved
@@ -147,15 +147,9 @@
         lcf : KeplerLightCurveFile object or list of KeplerLightCurveFile objects
         """
         path = download_kepler_products(
-<<<<<<< HEAD
             target=target, filetype='Lightcurve', cadence=cadence,
-            quarter=quarter, campaign=campaign, month=month, verbose=verbose,
+            quarter=quarter, campaign=campaign, month=month,
             radius=radius, targetlimit=targetlimit)
-=======
-                    target=target, filetype='Lightcurve', cadence=cadence,
-                    quarter=quarter, campaign=campaign, month=month,
-                    radius=radius, targetlimit=targetlimit)
->>>>>>> 62265b66
         if len(path) == 1:
             return KeplerLightCurveFile(path[0], **kwargs)
         return [KeplerLightCurveFile(p, **kwargs) for p in path]
