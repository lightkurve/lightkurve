--- conflicted
+++ resolved
@@ -40,7 +40,6 @@
         return self.hdu[1].data['TIME'][self.quality_mask]
 
     @property
-<<<<<<< HEAD
     def ra(self):
         """Right Ascension of the target."""
         return self.hdu[0].header['RA_OBJ']
@@ -51,15 +50,6 @@
         return self.hdu[0].header['DEC_OBJ']
 
     @property
-    def timeobj(self):
-        """Returns the human-readable date for all good-quality cadences."""
-        return bkjd_to_time(bkjd=self.time,
-                            timecorr=self.hdu[1].data['TIMECORR'][self.quality_mask],
-                            timslice=self.hdu[1].header['TIMSLICE'])
-
-    @property
-=======
->>>>>>> 8673a469
     def SAP_FLUX(self):
         """Returns a LightCurve object for SAP_FLUX"""
         return self.get_lightcurve('SAP_FLUX')
