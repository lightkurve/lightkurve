"""Defines the Periodogram class and associated tools."""
from __future__ import division, print_function

import copy
import logging
import math
import warnings

import numpy as np
from matplotlib import pyplot as plt
from mpl_toolkits.axes_grid1.inset_locator import inset_axes


import astropy
from astropy.table import Table
from astropy import units as u
from astropy.units import cds
from astropy.convolution import convolve, Box1DKernel, Gaussian1DKernel

<<<<<<< HEAD
=======
# LombScargle was moved from astropy.stats to astropy.timeseries in AstroPy v3.2
try:
    from astropy.timeseries import LombScargle
except ImportError:
    from astropy.stats import LombScargle

>>>>>>> 01e61b5c
from scipy.optimize import curve_fit
from scipy.signal import find_peaks

from . import MPLSTYLE

from .utils import LightkurveWarning
from .lightcurve import LightCurve

log = logging.getLogger(__name__)

__all__ = ['Periodogram', 'LombScarglePeriodogram', 'BoxLeastSquaresPeriodogram']


class Periodogram(object):
    """Generic class to represent a power spectrum (frequency vs power data).

    The Periodogram class represents a power spectrum, with values of
    frequency on the x-axis (in any frequency units) and values of power on the
    y-axis (in units of ppm^2 / [frequency units]).

    Attributes
    ----------
    frequency : `astropy.units.Quantity` object
        Array of frequencies with associated astropy unit.
    power : `astropy.units.Quantity` object
        Array of power-spectral-densities. The Quantity array must have units
        of `ppm^2 / freq_unit`, where freq_unit is the unit of the frequency
        attribute.
    nyquist : float, optional
        The Nyquist frequency of the lightcurve. In units of freq_unit, where
        freq_unit is the unit of the frequency attribute.
    label : str, optional
        Human-friendly object label, e.g. "KIC 123456789".
    targetid : str, optional
        Identifier of the target.
    default_view : "frequency" or "period"
        Should plots be shown in frequency space or period space by default?
    meta : dict, optional
        Free-form metadata associated with the Periodogram.
    """
    def __init__(self, frequency, power, nyquist=None, label=None,
                 targetid=None, default_view='frequency', meta={}):
        # Input validation
        if not isinstance(frequency, u.quantity.Quantity):
            raise ValueError('frequency must be an `astropy.units.Quantity` object.')
        if not isinstance(power, u.quantity.Quantity):
            raise ValueError('power must be an `astropy.units.Quantity` object.')
        # Frequency must have frequency units
        try:
            frequency.to(u.Hz)
        except u.UnitConversionError:
            raise ValueError('Frequency must be in units of 1/time.')
        # Frequency and power must have sensible shapes
        if frequency.shape[0] <= 1:
            raise ValueError('frequency and power must have a length greater than 1.')
        if frequency.shape != power.shape:
            raise ValueError('frequency and power must have the same length.')

        self.frequency = frequency
        self.power = power
        self.nyquist = nyquist
        self.label = label
        self.targetid = targetid
        self.default_view = self._validate_view(default_view)
        self.meta = meta

    def _validate_view(self, view):
        """Verifies whether `view` is is one of {"frequency", "period"} and
        raises a helpful `ValueError` if not.
        """
        if view is None and hasattr(self, 'default_view'):
            view = self.default_view
        allowed_views = ["frequency", "period"]
        if view not in allowed_views:
            raise ValueError(("'{}' is an invalid value for view, "
                              "allowed values are: {}.")
                             .format(view, allowed_views))
        return view

    @property
    def period(self):
        """Returns the array of periods, i.e. 1/frequency."""
        return 1. / self.frequency

    @property
    def max_power(self):
        """Returns the power of the highest peak in the periodogram."""
        return np.nanmax(self.power)

    @property
    def frequency_at_max_power(self):
        """Returns the frequency corresponding to the highest peak in the periodogram."""
        return self.frequency[np.nanargmax(self.power)]

    @property
    def period_at_max_power(self):
        """Returns the period corresponding to the highest peak in the periodogram."""
        return 1. / self.frequency_at_max_power

    def bin(self, binsize=10, method='mean'):
        """Bins the power spectrum.

        Parameters
        ----------
        binsize : int
            The factor by which to bin the power spectrum, in the sense that
            the power spectrum will be smoothed by taking the mean in bins
            of size N / binsize, where N is the length of the original
            frequency array. Defaults to 10.
        method : str, one of 'mean' or 'median'
            Method to use for binning. Default is 'mean'.

        Returns
        -------
        binned_periodogram : a `Periodogram` object
            Returns a new `Periodogram` object which has been binned.
        """
        # Input validation
        if binsize < 1:
            raise ValueError('binsize must be larger than or equal to 1')
        if method not in ('mean', 'median'):
            raise ValueError("{} is not a valid method, must be 'mean' or 'median'.".format(method))

        m = int(len(self.power) / binsize)  # length of the binned arrays
        if method == 'mean':
            binned_freq = self.frequency[:m*binsize].reshape((m, binsize)).mean(1)
            binned_power = self.power[:m*binsize].reshape((m, binsize)).mean(1)
        elif method == 'median':
            binned_freq = np.nanmedian(self.frequency[:m*binsize].reshape((m, binsize)), axis=1)
            binned_power = np.nanmedian(self.power[:m*binsize].reshape((m, binsize)), axis=1)

        binned_pg = self.copy()
        binned_pg.frequency = binned_freq
        binned_pg.power = binned_power
        return binned_pg

    def smooth(self, method='boxkernel', filter_width=0.1):
        """Smooths the power spectrum using the 'boxkernel' or 'logmedian' method.

        If `method` is set to 'boxkernel', this method will smooth the power
        spectrum by convolving with a numpy Box1DKernel with a width of
        `filter_width`, where `filter width` is in units of frequency.
        This is best for filtering out noise while maintaining seismic mode
        peaks. This method requires the Periodogram to have an evenly spaced
        grid of frequencies. A `ValueError` exception will be raised if this is
        not the case.

        If `method` is set to 'logmedian', it smooths the power spectrum using
        a moving median which moves across the power spectrum in a steps of

        log10(x0) + 0.5 * filter_width

        where `filter width` is in log10(frequency) space. This is best for
        estimating the noise background, as it filters over the seismic peaks.

        Periodograms that are unsmoothed have multiplicative noise that is
        distributed as chi squared 2 degrees of freedom.  This noise
        distribution has a well defined mean and median but the two are not
        equivalent.  The mean of a chi squared 2 dof distribution is 2, but the
        median is 2(8/9)**3.
        (see https://en.wikipedia.org/wiki/Chi-squared_distribution)
        In order to maintain consistency between 'boxkernel' and 'logmedian' a
        correction factor of (8/9)**3 is applied to (i.e., the median is divided
        by the factor) to the median values.

        In addition to consistency with the 'boxkernel' method, the correction
        of the median values is useful when applying the periodogram flatten
        method.  The flatten method divides the periodgram by the smoothed
        periodogram using the 'logmedian' method.  By appyling the correction
        factor we follow asteroseismic convention that the signal-to-noise
        power has a mean value of unity.  (note the signal-to-noise power is
        really the signal plus noise divided by the noise and hence should be
        unity in the absence of any signal)

        Parameters
        ----------
        method : str, one of 'boxkernel' or 'logmedian'
            The smoothing method to use. Defaults to 'boxkernel'.
        filter_width : float
            If `method` = 'boxkernel', this is the width of the smoothing filter
            in units of frequency.
            If method = `logmedian`, this is the width of the smoothing filter
            in log10(frequency) space.

        Returns
        -------
        smoothed_pg : `Periodogram` object
            Returns a new `Periodogram` object in which the power spectrum
            has been smoothed.
        """
        # Input validation
        if method not in ('boxkernel', 'logmedian'):
            raise ValueError("the `method` parameter must be one of "
                             "'boxkernel' or 'logmedian'.")

        if method == 'boxkernel':
            if filter_width <= 0.:
                raise ValueError("the `filter_width` parameter must be "
                                 "larger than 0 for the 'boxkernel' method.")
            try:
                filter_width = u.Quantity(filter_width, self.frequency.unit)
            except u.UnitConversionError:
                raise ValueError("the `filter_width` parameter must have "
                                 "frequency units.")

            # Check to see if we have a grid of evenly spaced periods instead.
            fs = np.mean(np.diff(self.frequency))
            if not np.isclose(np.median(np.diff(self.frequency.value)), fs.value):
                raise ValueError("the 'boxkernel' method requires the periodogram "
                                 "to have a grid of evenly spaced frequencies.")

            box_kernel = Box1DKernel(math.ceil((filter_width/fs).value))
            smooth_power = convolve(self.power.value, box_kernel)
            smooth_pg = self.copy()
            smooth_pg.power = u.Quantity(smooth_power, self.power.unit)
            return smooth_pg

        if method == 'logmedian':
            if isinstance(filter_width, astropy.units.quantity.Quantity):
                raise ValueError("the 'logmedian' method requires a dimensionless "
                                 "value for `filter_width` in log10(frequency) space.")
            count = np.zeros(len(self.frequency.value), dtype=int)
            bkg = np.zeros_like(self.frequency.value)
            x0 = np.log10(self.frequency[0].value)
            corr_factor = (8.0 / 9.0)**3
            while x0 < np.log10(self.frequency[-1].value):
                m = np.abs(np.log10(self.frequency.value) - x0) < filter_width
                if len(bkg[m] > 0):
                    bkg[m] += np.nanmedian(self.power[m].value) / corr_factor
                    count[m] += 1
                x0 += 0.5 * filter_width
            bkg /= count
            smooth_pg = self.copy()
            smooth_pg.power = u.Quantity(bkg, self.power.unit)
            return smooth_pg

    def plot(self, scale='linear', ax=None, xlabel=None, ylabel=None, title='',
             style='lightkurve', view=None, unit=None, **kwargs):
        """Plots the Periodogram.

        Parameters
        ----------
        scale: str
            Set x,y axis to be "linear" or "log". Default is linear.
        ax : matplotlib.axes._subplots.AxesSubplot
            A matplotlib axes object to plot into. If no axes is provided,
            a new one will be generated.
        xlabel : str
            Plot x axis label
        ylabel : str
            Plot y axis label
        title : str
            Plot set_title
        style : str
            Path or URL to a matplotlib style file, or name of one of
            matplotlib's built-in stylesheets (e.g. 'ggplot').
            Lightkurve's custom stylesheet is used by default.
        view : str
            {'frequency', 'period'}. Default 'frequency'. If 'frequency', x-axis
            units will be frequency. If 'period', the x-axis units will be
            period and 'log' scale.
        kwargs : dict
            Dictionary of arguments to be passed to `matplotlib.pyplot.plot`.

        Returns
        -------
        ax : matplotlib.axes._subplots.AxesSubplot
            The matplotlib axes object.
        """
        if isinstance(unit, u.quantity.Quantity):
            unit = unit.unit

        view = self._validate_view(view)

        if unit is None:
            unit = self.frequency.unit
            if view == 'period':
                unit = self.period.unit

        if style is None or style == 'lightkurve':
            style = MPLSTYLE
        if ylabel is None:
            if self.power.unit == cds.ppm:
                ylabel = "Amplitude [{}]".format(self.power.unit.to_string('latex'))
            else:
                ylabel = "Power Spectral Density [{}]".format(self.power.unit.to_string('latex'))

        # This will need to be fixed with housekeeping. Self.label currently doesnt exist.
        if ('label' not in kwargs) and ('label' in dir(self)):
            kwargs['label'] = self.label

        with plt.style.context(style):
            if ax is None:
                fig, ax = plt.subplots()

            # Plot frequency and power
            if view == 'frequency':
                ax.plot(self.frequency.to(unit), self.power, **kwargs)
                if xlabel is None:
                    xlabel = "Frequency [{}]".format(unit.to_string('latex'))
            elif view == 'period':
                ax.plot(self.period.to(unit), self.power, **kwargs)
                if xlabel is None:
                    xlabel = "Period [{}]".format(unit.to_string('latex'))
            ax.set_xlabel(xlabel)
            ax.set_ylabel(ylabel)
            # Show the legend if labels were set
            legend_labels = ax.get_legend_handles_labels()
            if (np.sum([len(a) for a in legend_labels]) != 0):
                ax.legend()
            ax.set_yscale(scale)
            ax.set_xscale(scale)
            ax.set_title(title)
        return ax


    def flatten(self, method='logmedian', filter_width=0.01, return_trend=False):
        """Estimates the Signal-To-Noise (SNR) spectrum by dividing out an
        estimate of the noise background.

        This method divides the power spectrum by a background estimated
        using a moving filter in log10 space by default. For details on the
        `method` and `filter_width` parameters, see `Periodogram.smooth()`

        Dividing the power through by the noise background produces a spectrum
        with no units of power. Since the signal is divided through by a measure
        of the noise, we refer to this as a `Signal-To-Noise` spectrum.

        Parameters
        ----------
        method : str, one of 'boxkernel' or 'logmedian'
            Background estimation method passed on to `Periodogram.smooth()`.
            Defaults to 'logmedian'.
        filter_width : float
            If `method` = 'boxkernel', this is the width of the smoothing filter
            in units of frequency.
            If method = `logmedian`, this is the width of the smoothing filter
            in log10(frequency) space.
        return_trend : bool
            If True, then the background estimate, alongside the SNR spectrum,
            will be returned.

        Returns
        -------
        snr_spectrum : `Periodogram` object
            Returns a periodogram object where the power is an estimate of the
            signal-to-noise of the spectrum, creating by dividing the powers
            with a simple estimate of the noise background using a smoothing filter.
        bkg : `Periodogram` object
            The estimated power spectrum of the background noise. This is only
            returned if `return_trend = True`.
        """
        bkg = self.smooth(method=method, filter_width=filter_width)
        snr_pg = self / bkg.power
        snr = SNRPeriodogram(snr_pg.frequency, snr_pg.power,
                             nyquist=self.nyquist, targetid=self.targetid,
                             label=self.label, meta=self.meta)
        if return_trend:
            return snr, bkg
        return snr

    def to_table(self):
        """Exports the Periodogram as an Astropy Table.

        Returns
        -------
        table : `astropy.table.Table` object
            An AstroPy Table with columns 'frequency', 'period', and 'power'.
        """
        return Table(data=(self.frequency, self.period, self.power),
                     names=('frequency', 'period', 'power'),
                     meta=self.meta)

    def copy(self):
        """Returns a copy of the Periodogram object.

        This method uses the `copy.deepcopy` function to ensure that all
        objects stored within the Periodogram are copied.

        Returns
        -------
        pg_copy : Periodogram
            A new `Periodogram` object which is a copy of the original.
        """
        return copy.deepcopy(self)

    def __repr__(self):
        return('Periodogram(ID: {})'.format(self.targetid))

    def __getitem__(self, key):
        copy_self = self.copy()
        copy_self.frequency = self.frequency[key]
        copy_self.power = self.power[key]
        return copy_self

    def __add__(self, other):
        copy_self = self.copy()
        copy_self.power = copy_self.power + u.Quantity(other, self.power.unit)
        return copy_self

    def __radd__(self, other):
        return self.__add__(other)

    def __sub__(self, other):
        return self.__add__(-other)

    def __rsub__(self, other):
        copy_self = self.copy()
        copy_self.power = other - copy_self.power
        return copy_self

    def __mul__(self, other):
        copy_self = self.copy()
        copy_self.power = other * copy_self.power
        return copy_self

    def __rmul__(self, other):
        return self.__mul__(other)

    def __truediv__(self, other):
        return self.__mul__(1./other)

    def __rtruediv__(self, other):
        copy_self = self.copy()
        copy_self.power = other / copy_self.power
        return copy_self

    def __div__(self, other):
        return self.__truediv__(other)

    def __rdiv__(self, other):
        return self.__rtruediv__(other)

    def show_properties(self):
        """Prints a summary of the non-callable attributes of the Periodogram object.

        Prints in order of type (ints, strings, lists, arrays and others).
        Prints in alphabetical order.
        """
        attrs = {}
        for attr in dir(self):
            if not attr.startswith('_'):
                res = getattr(self, attr)
                if callable(res):
                    continue

                if isinstance(res, astropy.units.quantity.Quantity):
                    unit = res.unit
                    res = res.value
                    attrs[attr] = {'res': res}
                    attrs[attr]['unit'] = unit.to_string()
                else:
                    attrs[attr] = {'res': res}
                    attrs[attr]['unit'] = ''

                if attr == 'hdu':
                    attrs[attr] = {'res': res, 'type': 'list'}
                    for idx, r in enumerate(res):
                        if idx == 0:
                            attrs[attr]['print'] = '{}'.format(r.header['EXTNAME'])
                        else:
                            attrs[attr]['print'] = '{}, {}'.format(
                                attrs[attr]['print'], '{}'.format(r.header['EXTNAME']))
                    continue

                if isinstance(res, int):
                    attrs[attr]['print'] = '{}'.format(res)
                    attrs[attr]['type'] = 'int'
                elif isinstance(res, float):
                    attrs[attr]['print'] = '{}'.format(np.round(res, 4))
                    attrs[attr]['type'] = 'float'
                elif isinstance(res, np.ndarray):
                    attrs[attr]['print'] = 'array {}'.format(res.shape)
                    attrs[attr]['type'] = 'array'
                elif isinstance(res, list):
                    attrs[attr]['print'] = 'list length {}'.format(len(res))
                    attrs[attr]['type'] = 'list'
                elif isinstance(res, str):
                    if res == '':
                        attrs[attr]['print'] = '{}'.format('None')
                    else:
                        attrs[attr]['print'] = '{}'.format(res)
                    attrs[attr]['type'] = 'str'
                elif attr == 'wcs':
                    attrs[attr]['print'] = 'astropy.wcs.wcs.WCS'.format(attr)
                    attrs[attr]['type'] = 'other'
                else:
                    attrs[attr]['print'] = '{}'.format(type(res))
                    attrs[attr]['type'] = 'other'

        output = Table(names=['Attribute', 'Description', 'Units'],
                       dtype=[object, object, object])
        idx = 0
        types = ['int', 'str', 'float', 'list', 'array', 'other']
        for typ in types:
            for attr, dic in attrs.items():
                if dic['type'] == typ:
                    output.add_row([attr, dic['print'], dic['unit']])
                    idx += 1
        print('lightkurve.Periodogram properties:')
        output.pprint(max_lines=-1, max_width=-1)

    def to_seismology(self,**kwargs):
        """Converts the periodogram to a `lightkurve.seismology.SeismologyButler` spectrum object.

        Returns
        -------
        seismologybutler : `lightkurve.seismology.SeismologyButler`
            Helper object to run asteroseismology methods
        """
        from .seismology import SeismologyButler
<<<<<<< HEAD
        return SeismologyButler.from_periodogram(periodogram=self, **kwargs)
=======
        return SeismologyButler(self)
>>>>>>> 01e61b5c


class SNRPeriodogram(Periodogram):
    """Defines a Signal-to-Noise Ratio (SNR) Periodogram class.

    This class is nearly identical to the standard :class:`Periodogram` class,
    but has different plotting defaults.
    """
    def __init__(self, *args, **kwargs):
        super(SNRPeriodogram, self).__init__(*args, **kwargs)

    def __repr__(self):
        return('SNRPeriodogram(ID: {})'.format(self.targetid))

    def plot(self, **kwargs):
        """Plot the SNR spectrum using matplotlib's `plot` method.
        See `Periodogram.plot` for details on the accepted arguments.

        Parameters
        ----------
        kwargs : dict
            Dictionary of arguments ot be passed to `Periodogram.plot`.

        Returns
        -------
        ax : matplotlib.axes._subplots.AxesSubplot
            The matplotlib axes object.
        """
        ax = super(SNRPeriodogram, self).plot(**kwargs)
        if 'ylabel' not in kwargs:
            ax.set_ylabel("Signal to Noise Ratio (SNR)")
        return ax

class LombScarglePeriodogram(Periodogram):
    """Subclass of :class:`Periodogram <lightkurve.periodogram.Periodogram>`
    representing a power spectrum generated using the Lomb Scargle method.
    """
    def __init__(self, *args, **kwargs):
        self._LS_object = kwargs.pop("ls_obj", None)
        self.nterms = kwargs.pop("nterms", 1)
<<<<<<< HEAD
        self.lc = kwargs.pop("lc", None)
=======
>>>>>>> 01e61b5c
        self.ls_method = kwargs.pop("ls_method", 'fastchi2')
        super(LombScarglePeriodogram, self).__init__(*args, **kwargs)

    def __repr__(self):
        return('LombScarglePeriodogram(ID: {})'.format(self.targetid))

    @staticmethod
    def from_lightcurve(lc, minimum_frequency=None, maximum_frequency=None,
                        minimum_period=None, maximum_period=None,
                        frequency=None, period=None,
                        nterms=1, nyquist_factor=1, oversample_factor=None,
                        freq_unit=None, normalization="amplitude", ls_method='fast',
                        **kwargs):
        """Creates a Periodogram from a LightCurve using the Lomb-Scargle method.

        By default, the periodogram will be created for a regular grid of
        frequencies from one frequency separation to the Nyquist frequency,
        where the frequency separation is determined as 1 / the time baseline.

        The min frequency and/or max frequency (or max period and/or min period)
        can be passed to set custom limits for the frequency grid. Alternatively,
        the user can provide a custom regular grid using the `frequency`
        parameter or a custom regular grid of periods using the `period`
        parameter.

        The sampling of the spectrum can be changed using the
        `oversample_factor` parameter. An oversampled spectrum
        (oversample_factor > 1) is useful for displaying the full details
        of the spectrum, allowing the frequencies and amplitudes to be
        measured directly from the plot itself, with no fitting required.
        This is recommended for most applications, with a value of 5 or
        10. On the other hand, an oversample_factor of 1 means the spectrum
        is critically sampled, where every point in the spectrum is
        independent of the others. This may be used when Lorentzians are to
        be fitted to modes in the power spectrum, in cases where the mode
        lifetimes are shorter than the time-base of the data (which is
        sometimes the case for solar-like oscillations). An
        oversample_factor of 1 is suitable for these stars because the
        modes are usually fully resolved. That is, the power from each mode
        is spread over a range of frequencies due to damping.  Hence, any
        small error from measuring mode frequencies by taking the maximum
        of the peak is negligible compared with the intrinsic linewidth of
        the modes.

        The `normalization` parameter will normalize the spectrum to either
        power spectral density ("psd") or amplitude ("amplitude"). Users
        doing asteroseismology on classical pulsators (e.g. delta Scutis)
        typically prefer `normalization="amplitude"` because "amplitude"
        has higher dynamic range (high and low peaks visible
        simultaneously), and we often want to read off amplitudes from the
        plot. If `normalization="amplitude"`, the default value for
        `oversample_factor` is set to 5 and `freq_unit` is 1/day.
        Alternatively, users doing asteroseismology on solar-like
        oscillators tend to prefer `normalization="psd"` because power
        density has a scaled axis that depends on the length of the
        observing time, and is used when we are interested in noise levels
        (e.g. granulation) and are looking at damped oscillations. If
        `normalization="psd"`, the default value for `oversample_factor` is
        set to 1 and `freq_unit` is set to microHz.  Default values of
        `freq_unit` and `oversample_factor` can be overridden. See Appendix
        A of Kjeldsen & Bedding, 1995 for a full discussion of
        normalization and measurement of oscillation amplitudes
        (http://adsabs.harvard.edu/abs/1995A%26A...293...87K).

        The parameter nterms controls how many Fourier terms are used in the
        model. Setting the Nyquist_factor to be greater than 1 will sample the
        space beyond the Nyquist frequency, which may introduce aliasing.

        The `freq_unit` parameter allows a request for alternative units in frequency
        space. By default frequency is in (1/day) and power in (amplitude
        (ppm)). Asteroseismologists for example may want frequency in (microHz)
        in which case they would pass `freq_unit=u.microhertz`.

        By default this method uses the LombScargle 'fast' method, which assumes
        a regular grid. If a regular grid of periods (i.e. an irregular grid of
        frequencies) it will use the 'slow' method. If nterms > 1 is passed, it
        will use the 'fastchi2' method for regular grids, and 'chi2' for
        irregular grids.

        Caution: this method assumes that the LightCurve's time (lc.time)
        is given in units of days.

        Parameters
        ----------
        lc : LightCurve object
            The LightCurve from which to compute the Periodogram.
        minimum_frequency : float
            If specified, use this minimum frequency rather than one over the
            time baseline.
        maximum_frequency : float
            If specified, use this maximum frequency rather than nyquist_factor
            times the nyquist frequency.
        minimum_period : float
            If specified, use 1./minium_period as the maximum frequency rather
            than nyquist_factor times the nyquist frequency.
        maximum_period : float
            If specified, use 1./maximum_period as the minimum frequency rather
            than one over the time baseline.
        frequency :  array-like
            The regular grid of frequencies to use. If given a unit, it is
            converted to units of freq_unit. If not, it is assumed to be in
            units of freq_unit. This over rides any set frequency limits.
        period : array-like
            The regular grid of periods to use (as 1/period). If given a unit,
            it is converted to units of freq_unit. If not, it is assumed to be
            in units of 1/freq_unit. This overrides any set period limits.
        nterms : int
            Default 1. Number of terms to use in the Fourier fit.
        nyquist_factor : int
            Default 1. The multiple of the average Nyquist frequency. Is
            overriden by maximum_frequency (or minimum period).
        oversample_factor : int
            Default: None. The frequency spacing, determined by the time
            baseline of the lightcurve, is divided by this factor, oversampling
            the frequency space. This parameter is identical to the
            samples_per_peak parameter in astropy.LombScargle(). If
            normalization='amplitude', oversample_factor will be set to 5. If
            normalization='psd', it will be 1. These defaults can be
            overridden.
         freq_unit : `astropy.units.core.CompositeUnit`
            Default: None. The desired frequency units for the Lomb Scargle
            periodogram. This implies that 1/freq_unit is the units for period.
            With default normalization ('amplitude'), the freq_unit is set to
            1/day, which can be overridden. 'psd' normalization will set
            freq_unit to microhertz.
        normalization : 'psd' or 'amplitude'
            Default: `'amplitude'`. The desired normalization of the spectrum.
            Can be either power spectral density (`'psd'`) or amplitude
            (`'amplitude'`).
        kwargs : dict
            Keyword arguments passed to `astropy.stats.LombScargle()`

        Returns
        -------
        Periodogram : `Periodogram` object
            Returns a Periodogram object extracted from the lightcurve.
        """
<<<<<<< HEAD
        # If the defaults are used, issue a warning to point out they changed!
        # if normalization == 'amplitude' and freq_unit is None and oversample_factor is None:
        #     warnings.warn("As of Lightkurve v1.0.0 (Apr 2019), the default behavior "
        #                   "of Lomb Scargle periodograms changed to use "
        #                   "normalization='amplitude' and oversample_factor=5 "
        #                   "(the previous defaults were normalization='psd' and "
        #                   "oversample_factor=1). You can suppress this warning using "
        #                   "`warnings.filterwarnings('ignore', category=lk.LightkurveWarning)`.",
        #                   LightkurveWarning)

        # Carry the input light curve

=======
>>>>>>> 01e61b5c
        # Input validation for spectrum type
        if normalization not in ('psd', 'amplitude'):
            raise ValueError("The `normalization` parameter must be one of "
                             "either 'psd' or 'amplitude'.")

        # Setting default frequency units
        if freq_unit is None:
            freq_unit = 1/u.day if normalization == 'amplitude' else u.microhertz

        # Default oversample factor
        if oversample_factor is None:
            oversample_factor = 5. if normalization == 'amplitude' else 1.

        if "min_period" in kwargs:
            warnings.warn("`min_period` keyword is deprecated, "
                          "please use `minimum_period` instead.",
                          LightkurveWarning)
            minimum_period = kwargs.pop("min_period", None)
        if "max_period" in kwargs:
            warnings.warn("`max_period` keyword is deprecated, "
                          "please use `maximum_period` instead.",
                          LightkurveWarning)
            maximum_period = kwargs.pop("max_period", None)
        if "min_frequency" in kwargs:
            warnings.warn("`min_frequency` keyword is deprecated, "
                          "please use `minimum_frequency` instead.",
                          LightkurveWarning)
            minimum_frequency = kwargs.pop("min_frequency", None)
        if "max_frequency" in kwargs:
            warnings.warn("`max_frequency` keyword is deprecated, "
                          "please use `maximum_frequency` instead.",
                          LightkurveWarning)
            maximum_frequency = kwargs.pop("max_frequency", None)

        # Make sure the lightcurve object is normalized
        if not np.in1d(lc.flux, lc.normalize().flux).all():
            warnings.warn("Input light curve will be normalized.",
                          LightkurveWarning)
            lc = lc.normalize()

        # Check if any values of period have been passed and set format accordingly
        if not all(b is None for b in [period, minimum_period, maximum_period]):
            default_view = 'period'
        else:
            default_view = 'frequency'

        # If period and frequency keywords have both been set, throw an error
        if (not all(b is None for b in [period, minimum_period, maximum_period])) & \
           (not all(b is None for b in [frequency, minimum_frequency, maximum_frequency])):
            raise ValueError('You have input keyword arguments for both frequency and period. '
                             'Please only use one.')

        if (~np.isfinite(lc.flux)).any():
            raise ValueError('Lightcurve contains NaN values. Use lc.remove_nans()'
                             ' to remove NaN values from a LightCurve.')

        if lc.time_format in ['bkjd', 'btjd', 'd', 'days', 'day', None]:
            time = lc.time.copy() * u.day
        else:
            raise NotImplementedError('time in format {} is not supported.'.format(lc.time_format))

        # Approximate Nyquist Frequency and frequency bin width in terms of days
        nyquist = 0.5 * (1./(np.median(np.diff(time))))
        fs = (1./(time[-1] - time[0])) / oversample_factor

        # Convert these values to requested frequency unit
        nyquist = nyquist.to(freq_unit)
        fs = fs.to(freq_unit)

        # Warn if there is confusing input
        if (frequency is not None) & (any([a is not None for a in [minimum_frequency, maximum_frequency]])):
            log.warning("You have passed both a grid of frequencies "
                        "and min_frequency/maximum_frequency arguments; "
                        "the latter will be ignored.")
        if (period is not None) & (any([a is not None for a in [minimum_period, maximum_period]])):
            log.warning("You have passed a grid of periods "
                        "and minimum_period/maximum_period arguments; "
                        "the latter will be ignored.")

        # Tidy up the period stuff...
        if maximum_period is not None:
            # minimum_frequency MUST be none by this point.
            minimum_frequency = 1. / maximum_period
        if minimum_period is not None:
            # maximum_frequency MUST be none by this point.
            maximum_frequency = 1. / minimum_period
        # If the user specified a period, copy it into the frequency.
        if (period is not None):
            frequency = 1. / period

        # Do unit conversions if user input min/max frequency or period
        if frequency is None:
            if minimum_frequency is not None:
                minimum_frequency = u.Quantity(minimum_frequency, freq_unit)
            if maximum_frequency is not None:
                maximum_frequency = u.Quantity(maximum_frequency, freq_unit)
            if (minimum_frequency is not None) & (maximum_frequency is not None):
                if (minimum_frequency > maximum_frequency):
                    if default_view == 'frequency':
                        raise ValueError('minimum_frequency cannot be larger than maximum_frequency')
                    if default_view == 'period':
                        raise ValueError('minimum_period cannot be larger than maximum_period')
            # If nothing has been passed in, set them to the defaults
            if minimum_frequency is None:
                minimum_frequency = fs
            if maximum_frequency is None:
                maximum_frequency = nyquist * nyquist_factor

            # Create frequency grid evenly spaced in frequency
            frequency = np.arange(minimum_frequency.value, maximum_frequency.value, fs.to(freq_unit).value)

        # Convert to desired units
        frequency = u.Quantity(frequency, freq_unit)

<<<<<<< HEAD


=======
>>>>>>> 01e61b5c
        if period is not None:
            if ls_method is 'fastchi2':
                ls_method = 'chi2'
            elif ls_method is 'fast':
                ls_method = 'slow'

<<<<<<< HEAD
#            ls_method = 'chi2'
=======
>>>>>>> 01e61b5c
            log.warning("You have passed an evenly-spaced grid of periods. "
                        "These are not evenly spaced in frequency space.\n"
                        "Method has been set to '{}' to allow for this.".format(ls_method))

        if (nterms > 1) and (ls_method not in ['fastchi2', 'chi2']):
            warnings.warn("Building a Lomb Scargle Periodogram using the `slow` method. "
                            "`nterms` has been set to >1, however this is not supported under the `{}` method. "
                            "To run with higher nterms, set `ls_method` to either 'fastchi2', or 'chi2'. "
                            "Please refer to the `astropy.timeseries.periodogram.LombScargle` documentation.".format(ls_method),
                          LightkurveWarning)
            nterms = 1

<<<<<<< HEAD

=======
>>>>>>> 01e61b5c
        flux_scaling = 1e6
        if float(astropy.__version__[0]) >= 3:
            LS = LombScargle(time, lc.flux * flux_scaling,
                             nterms=nterms, normalization='psd', **kwargs)
            power = LS.power(frequency, method=ls_method)
        else:
            LS = LombScargle(time, lc.flux * flux_scaling,
                             nterms=nterms, **kwargs)
            power = LS.power(frequency, method=ls_method, normalization='psd')

        # Power spectral density
        if normalization == 'psd':
            # Rescale from the unnormalized  power output by Astropy's
            # Lomb-Scargle function to units of ppm^2 / [frequency unit]
            # that may be of more interest for asteroseismology.
            power *=  2./(len(time)*oversample_factor*fs) * (cds.ppm**2)

        # Amplitude spectrum
        elif normalization == 'amplitude':
            factor = np.sqrt(4./len(lc.time))
            power = np.sqrt(power) * factor
            # Units of ppm
            power *= cds.ppm

        # Periodogram needs properties
        return LombScarglePeriodogram(frequency=frequency, power=power, nyquist=nyquist,
                                      targetid=lc.targetid, label=lc.label,
                                      default_view=default_view, ls_obj=LS,
<<<<<<< HEAD
                                      nterms=nterms, ls_method=ls_method, lc=lc)


    def flux_model(self, time=None, frequency=None):
        '''Obtain the flux model for a given frequency and time
=======
                                      nterms=nterms, ls_method=ls_method)

    def model(self, time, frequency=None):
        """Obtain the flux model for a given frequency and time
>>>>>>> 01e61b5c

        Parameters
        ----------
        time : np.ndarray
<<<<<<< HEAD
            Time points to evaluate model. Default is the original
            input light curve time.
=======
            Time points to evaluate model.
>>>>>>> 01e61b5c
        frequency : frequency to evaluate model. Default is the frequency at
                    max power.

        Returns
        -------
        result : lightkurve.LightCurve
            Model object with the time and flux model
<<<<<<< HEAD
        '''
        if self._LS_object is None:
            raise ValueError('No `astropy` Lomb Scargle object exists.')

        if time is None:
            if self.lc.time_format in ['bkjd', 'btjd', 'd', 'days', 'day', None]:
                time = self.lc.time.copy() * u.day
            else:
                raise NotImplementedError('time in format {} is not supported.'.format(self.lc.time_format))
=======
        """
        if self._LS_object is None:
            raise ValueError('No `astropy` Lomb Scargle object exists.')
>>>>>>> 01e61b5c
        if frequency is None:
            frequency = self.frequency_at_max_power
        f = self._LS_object.model(time, frequency)
        return LightCurve(time, f, label='LS Model', meta={'frequency':frequency},
<<<<<<< HEAD
                            targetid='{} LS Model'.format(self.lc.targetid)).normalize()

=======
                            targetid='{} LS Model'.format(self.targetid)).normalize()
>>>>>>> 01e61b5c


class BoxLeastSquaresPeriodogram(Periodogram):
    """Subclass of :class:`Periodogram <lightkurve.periodogram.Periodogram>`
    representing a power spectrum generated using the Box Least Squares (BLS) method.
    """
    def __init__(self, *args, **kwargs):
        self.duration = kwargs.pop("duration", None)
        self.depth = kwargs.pop("depth", None)
        self.snr = kwargs.pop("snr", None)
        self._BLS_result = kwargs.pop("bls_result", None)
        self._BLS_object = kwargs.pop("bls_obj", None)

        self.transit_time = kwargs.pop("transit_time", None)
        self.time = kwargs.pop("time", None)
        self.flux = kwargs.pop("flux", None)
        self.time_unit = kwargs.pop("time_unit", None)
        super(BoxLeastSquaresPeriodogram, self).__init__(*args, **kwargs)

    def __repr__(self):
        return('BoxLeastSquaresPeriodogram(ID: {})'.format(self.targetid))

    @staticmethod
    def from_lightcurve(lc, **kwargs):
        """Creates a Periodogram from a LightCurve using the Box Least Squares (BLS) method."""
        # BoxLeastSquares was added to `astropy.stats` in AstroPy v3.1 and then
        # moved to `astropy.timeseries` in v3.2, which makes the import below
        # somewhat complicated.
        try:
            from astropy.timeseries import BoxLeastSquares
        except ImportError:
            try:
                from astropy.stats import BoxLeastSquares
            except ImportError:
                raise ImportError("BLS requires AstroPy v3.1 or later")

        # Validate user input for `lc`
        # (BoxLeastSquares will not work if flux or flux_err contain NaNs)
        lc = lc.remove_nans()
        if np.isfinite(lc.flux_err).all():
            dy = lc.flux_err
        else:
            dy = None

        # Validate user input for `duration`
        duration = kwargs.pop("duration", 0.25)
        if duration is not None and ~np.all(np.isfinite(duration)):
            raise ValueError("`duration` parameter contains illegal nan or inf value(s)")

        # Validate user input for `period`
        period = kwargs.pop("period", None)
        minimum_period = kwargs.pop("minimum_period", None)
        maximum_period = kwargs.pop("maximum_period", None)
        if period is not None and ~np.all(np.isfinite(period)):
            raise ValueError("`period` parameter contains illegal nan or inf value(s)")
        if minimum_period is None:
            if period is None:
                minimum_period = np.max([np.median(np.diff(lc.time)) * 4,
                                         np.max(duration) + np.median(np.diff(lc.time))])
            else:
                minimum_period = np.min(period)
        if maximum_period is None:
            if period is None:
                maximum_period = (np.max(lc.time) - np.min(lc.time)) / 3.
            else:
                maximum_period = np.max(period)

        # Validate user input for `time_unit`
        time_unit = (kwargs.pop("time_unit", "day"))
        if time_unit not in dir(u):
            raise ValueError('{} is not a valid value for `time_unit`'.format(time_unit))

        # Validate user input for `frequency_factor`
        frequency_factor = kwargs.pop("frequency_factor", 10)
        df = frequency_factor * np.min(duration) / (np.max(lc.time) - np.min(lc.time))**2
        npoints = int(((1/minimum_period) - (1/maximum_period))/df)
        if npoints > 1e7:
            raise ValueError('`period` contains {} points.'
                             'Periodogram is too large to evaluate. '
                             'Consider setting `frequency_factor` to a higher value.'
                             ''.format(np.round(npoints, 4)))
        elif npoints > 1e5:
            log.warning('`period` contains {} points.'
                        'Periodogram is likely to be large, and slow to evaluate. '
                        'Consider setting `frequency_factor` to a higher value.'
                        ''.format(np.round(npoints, 4)))

        # Create BLS object and run the BLS search
        bls = BoxLeastSquares(lc.time, lc.flux, dy)
        if period is None:
            period = bls.autoperiod(duration,
                                    minimum_period=minimum_period,
                                    maximum_period=maximum_period,
                                    frequency_factor=frequency_factor)
        result = bls.power(period, duration, **kwargs)
        if not isinstance(result.period, u.quantity.Quantity):
            result.period = u.Quantity(result.period, time_unit)
        if not isinstance(result.power, u.quantity.Quantity):
            result.power = result.power * u.dimensionless_unscaled
        if not isinstance(result.duration, u.quantity.Quantity):
            result.duration = u.Quantity(result.duration, time_unit)

        return BoxLeastSquaresPeriodogram(frequency=1. / result.period,
                                          power=result.power,
                                          default_view='period',
                                          label=lc.label,
                                          targetid=lc.targetid,
                                          transit_time=result.transit_time,
                                          duration=result.duration,
                                          depth=result.depth,
                                          bls_result=result,
                                          snr=result.depth_snr,
                                          bls_obj=bls,
                                          time=lc.time,
                                          flux=lc.flux,
                                          time_unit=time_unit)

    def compute_stats(self, period=None, duration=None, transit_time=None):
        """Computes commonly used vetting statistics for a transit model.

        See astropy.stats.bls docs for further details.

        Parameters
        ----------
        period : float or Quantity
            Period of the transits. Default is `period_at_max_power`
        duration : float or Quantity
            Duration of the transits. Default is `duration_at_max_power`
        transit_time : float or Quantity
            Transit midpoint of the transits. Default is `transit_time_at_max_power`

        Returns
        -------
        stats : dict
            Dictionary of vetting statistics
        """
        if period is None:
            period = self.period_at_max_power
            log.warning('No period specified. Using period at max power')
        if duration is None:
            duration = self.duration_at_max_power
            log.warning('No duration specified. Using duration at max power')
        if transit_time is None:
            transit_time = self.transit_time_at_max_power
            log.warning('No transit time specified. Using transit time at max power')
        return self._BLS_object.compute_stats(u.Quantity(period, 'd').value,
                                              u.Quantity(duration, 'd').value,
                                              u.Quantity(transit_time, 'd').value)

    def get_transit_model(self, period=None, duration=None, transit_time=None):
        """Computes the transit model using the BLS, returns a lightkurve.LightCurve

        See astropy.stats.bls docs for further details.

        Parameters
        ----------
        period : float or Quantity
            Period of the transits. Default is `period_at_max_power`
        duration : float or Quantity
            Duration of the transits. Default is `duration_at_max_power`
        transit_time : float or Quantity
            Transit midpoint of the transits. Default is `transit_time_at_max_power`

        Returns
        -------
        model : lightkurve.LightCurve
            Model of transit
        """
        from .lightcurve import LightCurve

        if period is None:
            period = self.period_at_max_power
            log.warning('No period specified. Using period at max power')
        if duration is None:
            duration = self.duration_at_max_power
            log.warning('No duration specified. Using duration at max power')
        if transit_time is None:
            transit_time = self.transit_time_at_max_power
            log.warning('No transit time specified. Using transit time at max power')

        model_flux = self._BLS_object.model(self.time, u.Quantity(period, 'd').value,
                                            u.Quantity(duration, 'd').value,
                                            u.Quantity(transit_time, 'd').value)
        model = LightCurve(self.time, model_flux, label='Transit Model Flux')
        return model

    def get_transit_mask(self, period=None, duration=None, transit_time=None):
        """Computes the transit mask using the BLS, returns a lightkurve.LightCurve

        True where there are no transits.

        Parameters
        ----------
        period : float or Quantity
            Period of the transits. Default is `period_at_max_power`
        duration : float or Quantity
            Duration of the transits. Default is `duration_at_max_power`
        transit_time : float or Quantity
            Transit midpoint of the transits. Default is `transit_time_at_max_power`

        Returns
        -------
        mask : np.array of Bool
            Mask that removes transits. Mask is True where there are no transits.
        """
        model = self.get_transit_model(period=period, duration=duration, transit_time=transit_time)
        return model.flux == np.median(model.flux)

    @property
    def transit_time_at_max_power(self):
        """Returns the transit time corresponding to the highest peak in the periodogram."""
        return self.transit_time[np.nanargmax(self.power)]

    @property
    def duration_at_max_power(self):
        """Returns the duration corresponding to the highest peak in the periodogram."""
        return self.duration[np.nanargmax(self.power)]

    @property
    def depth_at_max_power(self):
        """Returns the depth corresponding to the highest peak in the periodogram."""
        return self.depth[np.nanargmax(self.power)]

    def plot(self, **kwargs):
        """Plot the BoxLeastSquaresPeriodogram spectrum using matplotlib's `plot` method.
        See `Periodogram.plot` for details on the accepted arguments.

        Parameters
        ----------
        kwargs : dict
            Dictionary of arguments ot be passed to `Periodogram.plot`.

        Returns
        -------
        ax : matplotlib.axes._subplots.AxesSubplot
            The matplotlib axes object.
        """
        ax = super(BoxLeastSquaresPeriodogram, self).plot(**kwargs)
        if 'ylabel' not in kwargs:
            ax.set_ylabel("BLS Power")
        return ax

    def flatten(self, **kwargs):
        raise NotImplementedError('`flatten` is not implemented for `BoxLeastSquaresPeriodogram`.')

    def smooth(self, **kwargs):
        raise NotImplementedError('`smooth` is not implemented for `BoxLeastSquaresPeriodogram`. ')<|MERGE_RESOLUTION|>--- conflicted
+++ resolved
@@ -17,15 +17,12 @@
 from astropy.units import cds
 from astropy.convolution import convolve, Box1DKernel, Gaussian1DKernel
 
-<<<<<<< HEAD
-=======
 # LombScargle was moved from astropy.stats to astropy.timeseries in AstroPy v3.2
 try:
     from astropy.timeseries import LombScargle
 except ImportError:
     from astropy.stats import LombScargle
 
->>>>>>> 01e61b5c
 from scipy.optimize import curve_fit
 from scipy.signal import find_peaks
 
@@ -537,11 +534,7 @@
             Helper object to run asteroseismology methods
         """
         from .seismology import SeismologyButler
-<<<<<<< HEAD
-        return SeismologyButler.from_periodogram(periodogram=self, **kwargs)
-=======
         return SeismologyButler(self)
->>>>>>> 01e61b5c
 
 
 class SNRPeriodogram(Periodogram):
@@ -582,10 +575,6 @@
     def __init__(self, *args, **kwargs):
         self._LS_object = kwargs.pop("ls_obj", None)
         self.nterms = kwargs.pop("nterms", 1)
-<<<<<<< HEAD
-        self.lc = kwargs.pop("lc", None)
-=======
->>>>>>> 01e61b5c
         self.ls_method = kwargs.pop("ls_method", 'fastchi2')
         super(LombScarglePeriodogram, self).__init__(*args, **kwargs)
 
@@ -723,21 +712,6 @@
         Periodogram : `Periodogram` object
             Returns a Periodogram object extracted from the lightcurve.
         """
-<<<<<<< HEAD
-        # If the defaults are used, issue a warning to point out they changed!
-        # if normalization == 'amplitude' and freq_unit is None and oversample_factor is None:
-        #     warnings.warn("As of Lightkurve v1.0.0 (Apr 2019), the default behavior "
-        #                   "of Lomb Scargle periodograms changed to use "
-        #                   "normalization='amplitude' and oversample_factor=5 "
-        #                   "(the previous defaults were normalization='psd' and "
-        #                   "oversample_factor=1). You can suppress this warning using "
-        #                   "`warnings.filterwarnings('ignore', category=lk.LightkurveWarning)`.",
-        #                   LightkurveWarning)
-
-        # Carry the input light curve
-
-=======
->>>>>>> 01e61b5c
         # Input validation for spectrum type
         if normalization not in ('psd', 'amplitude'):
             raise ValueError("The `normalization` parameter must be one of "
@@ -852,21 +826,12 @@
         # Convert to desired units
         frequency = u.Quantity(frequency, freq_unit)
 
-<<<<<<< HEAD
-
-
-=======
->>>>>>> 01e61b5c
         if period is not None:
             if ls_method is 'fastchi2':
                 ls_method = 'chi2'
             elif ls_method is 'fast':
                 ls_method = 'slow'
 
-<<<<<<< HEAD
-#            ls_method = 'chi2'
-=======
->>>>>>> 01e61b5c
             log.warning("You have passed an evenly-spaced grid of periods. "
                         "These are not evenly spaced in frequency space.\n"
                         "Method has been set to '{}' to allow for this.".format(ls_method))
@@ -879,10 +844,6 @@
                           LightkurveWarning)
             nterms = 1
 
-<<<<<<< HEAD
-
-=======
->>>>>>> 01e61b5c
         flux_scaling = 1e6
         if float(astropy.__version__[0]) >= 3:
             LS = LombScargle(time, lc.flux * flux_scaling,
@@ -911,28 +872,15 @@
         return LombScarglePeriodogram(frequency=frequency, power=power, nyquist=nyquist,
                                       targetid=lc.targetid, label=lc.label,
                                       default_view=default_view, ls_obj=LS,
-<<<<<<< HEAD
-                                      nterms=nterms, ls_method=ls_method, lc=lc)
-
-
-    def flux_model(self, time=None, frequency=None):
-        '''Obtain the flux model for a given frequency and time
-=======
                                       nterms=nterms, ls_method=ls_method)
 
     def model(self, time, frequency=None):
         """Obtain the flux model for a given frequency and time
->>>>>>> 01e61b5c
 
         Parameters
         ----------
         time : np.ndarray
-<<<<<<< HEAD
-            Time points to evaluate model. Default is the original
-            input light curve time.
-=======
             Time points to evaluate model.
->>>>>>> 01e61b5c
         frequency : frequency to evaluate model. Default is the frequency at
                     max power.
 
@@ -940,31 +888,14 @@
         -------
         result : lightkurve.LightCurve
             Model object with the time and flux model
-<<<<<<< HEAD
-        '''
+        """
         if self._LS_object is None:
             raise ValueError('No `astropy` Lomb Scargle object exists.')
-
-        if time is None:
-            if self.lc.time_format in ['bkjd', 'btjd', 'd', 'days', 'day', None]:
-                time = self.lc.time.copy() * u.day
-            else:
-                raise NotImplementedError('time in format {} is not supported.'.format(self.lc.time_format))
-=======
-        """
-        if self._LS_object is None:
-            raise ValueError('No `astropy` Lomb Scargle object exists.')
->>>>>>> 01e61b5c
         if frequency is None:
             frequency = self.frequency_at_max_power
         f = self._LS_object.model(time, frequency)
         return LightCurve(time, f, label='LS Model', meta={'frequency':frequency},
-<<<<<<< HEAD
-                            targetid='{} LS Model'.format(self.lc.targetid)).normalize()
-
-=======
                             targetid='{} LS Model'.format(self.targetid)).normalize()
->>>>>>> 01e61b5c
 
 
 class BoxLeastSquaresPeriodogram(Periodogram):
