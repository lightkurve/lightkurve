--- conflicted
+++ resolved
@@ -239,7 +239,6 @@
 
     def _default_download_dir(self):
         return(default_download_dir())
-<<<<<<< HEAD
 
 
 def default_download_dir():
@@ -269,80 +268,6 @@
             download_dir = '.'
 
     return download_dir
-=======
-
-
-def default_download_dir():
-    """Returns the default path to the directory where files will be downloaded.
-
-    By default, this method will return "~/.lightkurve-cache" and create
-    this directory if it does not exist.  If the directory cannot be
-    access or created, then it returns the local directory (".").
-
-    Returns
-    -------
-    download_dir : str
-        Path to location of `mastDownload` folder where data downloaded from MAST are stored
-    """
-    download_dir = os.path.join(os.path.expanduser('~'), '.lightkurve-cache')
-    if os.path.isdir(download_dir):
-        return download_dir
-    else:
-        # if it doesn't exist, make a new cache directory
-        try:
-            os.mkdir(download_dir)
-        # downloads locally if OS error occurs
-        except OSError:
-            log.warning('Warning: unable to create {}. '
-                        'Downloading MAST files to the current '
-                        'working directory instead.'.format(download_dir))
-            download_dir = '.'
-
-    return download_dir
-
-    def _fetch_tesscut_path(self, target, sector, download_dir, cutout_size):
-        """Downloads TESS FFI cutout and returns path to local file.
-
-        Parameters
-        ----------
-        download_dir : str
-            Path to location of `.lightkurve-cache` directory where downloaded
-            cutouts are stored
-        cutout_size : int, float or tuple
-            Side length of cutout in pixels. Tuples should have dimensions (y, x).
-            Default size is (5, 5)
-
-        Returns
-        -------
-        path : str
-            Path to locally downloaded cutout file
-        """
-        from astroquery.mast import TesscutClass
-        from astroquery.mast.core import MastClass
-        coords = MastClass()._resolve_object(target)
-
-        # Set cutout_size defaults
-        if cutout_size is None:
-            cutout_size = 5
-
-        # Check existence of `~/.lightkurve-cache/tesscut`
-        tesscut_dir = os.path.join(download_dir, 'tesscut')
-        if not os.path.isdir(tesscut_dir):
-            # if it doesn't exist, make a new cache directory
-            try:
-                os.mkdir(tesscut_dir)
-            # downloads into default cache if OSError occurs
-            except OSError:
-                tesscut_dir = download_dir
-
-        # Resolve SkyCoord of given target
-        coords = MastClass()._resolve_object(target)
-        cutout_path = TesscutClass().download_cutouts(coords, size=cutout_size,
-                                                      sector=sector, path=tesscut_dir)
-
-        path = os.path.join(download_dir, cutout_path[0][0])
-        return path
->>>>>>> 510604d7
 
 
 def search_targetpixelfile(target, radius=None, cadence='long',
