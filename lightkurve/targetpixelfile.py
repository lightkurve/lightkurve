import warnings

from astropy.io import fits
from astropy.table import Table
from matplotlib import patches
import numpy as np

from .lightcurve import KeplerLightCurve, LightCurve
from .prf import SimpleKeplerPRF
from .utils import KeplerQualityFlags, plot_image
from .mast import search_kepler_tpf_products, download_products, ArchiveError


__all__ = ['KeplerTargetPixelFile', 'TessTargetPixelFile']


class TargetPixelFile(object):
    """
    TargetPixelFile class
    """
    def header(self, ext=0):
        """Returns the header for a given extension."""
        return self.hdu[ext].header

    @property
    def hdu(self):
        return self._hdu

    def to_lightcurve(self):
        """Returns a raw light curve of the TPF.

        Returns
        -------
        lc : LightCurve object
            Array containing the summed or detrended flux within the aperture
            for each cadence.
        """
        pass


class TessTargetPixelFile(TargetPixelFile):
<<<<<<< HEAD
    def __repr__(self):
        return('TessTargetPixelFile(TICID: {})'.format(self.keplerid))

=======
    """
    Defines a TargetPixelFile class for the TESS Mission.
    Enables extraction of raw lightcurves and centroid positions.

    Attributes
    ----------
    path : str
        Path to a Kepler Target Pixel (FITS) File.
    quality_bitmask : str or int
        Bitmask specifying quality flags of cadences that should be ignored.
        If a string is passed, it has the following meaning:

            * "default": recommended quality mask
            * "hard": removes more flags, known to remove good data
            * "hardest": removes all data that has been flagged

    References
    ----------
    .. [1] Kepler: A Search for Terrestrial Planets. Kepler Archive Manual.
        http://archive.stsci.edu/kepler/manuals/archive_manual.pdf
    """
>>>>>>> 4c4c50f0

class KeplerTargetPixelFile(TargetPixelFile):
    """
    Defines a TargetPixelFile class for the Kepler/K2 Mission.
    Enables extraction of raw lightcurves and centroid positions.

    Attributes
    ----------
    path : str
        Path to a Kepler Target Pixel (FITS) File.
    quality_bitmask : str or int
        Bitmask specifying quality flags of cadences that should be ignored.
        If a string is passed, it has the following meaning:

            * "default": recommended quality mask
            * "hard": removes more flags, known to remove good data
            * "hardest": removes all data that has been flagged

    References
    ----------
    .. [1] Kepler: A Search for Terrestrial Planets. Kepler Archive Manual.
        http://archive.stsci.edu/kepler/manuals/archive_manual.pdf
    """

    def __init__(self, path, quality_bitmask=KeplerQualityFlags.DEFAULT_BITMASK,
                 **kwargs):
        self.path = path
        self.hdu = fits.open(self.path, **kwargs)
        self.quality_bitmask = quality_bitmask
        self.quality_mask = self._quality_mask(quality_bitmask)

    @staticmethod
    def from_archive(target, cadence='long', quarter=None, month=None, campaign=None):
        """Fetch a Target Pixel File from the Kepler/K2 data archive at MAST.

        Raises an `ArchiveError` if a unique TPF cannot be found.  For example,
        this is the case if a target was observed in multiple Quarters and the
        quarter parameter is unspecified.

        Parameters
        ----------
        target : str or int
            KIC/EPIC ID or object name.
        cadence : str
            'long' or 'short'.
        quarter, campaign : int
            Kepler Quarter or K2 Campaign number.
        month : 1, 2, or 3
            For Kepler's prime mission, there are three short-cadence
            Target Pixel Files for each quarter, each covering one month.
            Hence, if cadence='short' you need to specify month=1, 2, or 3.

        Returns
        -------
        tpf : KeplerTargetPixelFile object.
        """
        products = search_kepler_tpf_products(target=target, cadence=cadence,
                                              quarter=quarter, campaign=campaign)
        if cadence == 'short' and len(products) > 1:
            if month is None:
                raise ArchiveError("Found {} different Target Pixel Files "
                                   "for target {} in Quarter {}."
                                   "Please specify the month (1, 2, or 3)."
                                   "".format(len(products), target, quarter))
            products = Table(products[month+1])
        elif len(products) > 1:
            raise ArchiveError("Found {} different Target Pixel Files "
                               "for target {}. Please specify quarter/month "
                               "or campaign number."
                               "".format(len(products), target))
        elif len(products) < 1:
            raise ArchiveError("No Target Pixel File found for {} at MAST.".format(target))
        path = download_products(products)[0]
        return KeplerTargetPixelFile(path)

    def __repr__(self):
        return('KeplerTargetPixelFile(KEPLERID: {})'.format(self.keplerid))

    @hdu.setter
    def hdu(self, value, keys=['FLUX', 'QUALITY']):
        '''Raises a ValueError exception if value does not appear to be a Target Pixel File.
        '''
        for key in keys:
            if ~(np.any([value[1].header[ttype] == key
                for ttype in value[1].header['TTYPE*']])):
                raise ValueError("File {} does not have a {} column, "
                         "is this a target pixel file?".format(self.path, key))
        else:
            self._hdu = value

    def _quality_mask(self, bitmask):
        """Returns a boolean mask which flags all good-quality cadences.

        Parameters
        ----------
        bitmask : str or int
            Bitmask. See ref. [1], table 2-3.
        """
        if bitmask is None:
            return np.ones(len(self.hdu[1].data['TIME']), dtype=bool)
        elif isinstance(bitmask, str):
            bitmask = KeplerQualityFlags.OPTIONS[bitmask]
        return (self.hdu[1].data['QUALITY'] & bitmask) == 0

    def get_prf_model(self):
        """Returns an object of SimpleKeplerPRF initialized using the
        necessary metadata in the tpf object.

        Returns
        -------
        prf : instance of SimpleKeplerPRF
        """

        return SimpleKeplerPRF(channel=self.channel, shape=self.shape[1:],
                               column=self.column, row=self.row)

    @property
    def keplerid(self):
        return self.header()['KEPLERID']

    @property
    def module(self):
        return self.header()['MODULE']

    @property
    def channel(self):
        return self.header()['CHANNEL']

    @property
    def output(self):
        return self.header()['OUTPUT']

    @property
    def ra(self):
        try:
            return self.header()['RA_OBJ']
        except KeyError:
            return None

    @property
    def dec(self):
        try:
            return self.header()['DEC_OBJ']
        except KeyError:
            return None

    @property
    def column(self):
        return self.hdu['TARGETTABLES'].header['1CRV5P']

    @property
    def row(self):
        return self.hdu['TARGETTABLES'].header['2CRV5P']

    @property
    def pipeline_mask(self):
        """Returns the aperture mask used by the Kepler pipeline"""
        return self.hdu[-1].data > 2

    @property
    def n_good_cadences(self):
        """Returns the number of good-quality cadences."""
        return self.quality_mask.sum()

    @property
    def shape(self):
        """Return the cube dimension shape."""
        return self.flux.shape

    @property
    def time(self):
        """Returns the time for all good-quality cadences."""
        return self.hdu[1].data['TIME'][self.quality_mask]

    @property
    def cadenceno(self):
        """Return the cadence number for all good-quality cadences."""
        return self.hdu[1].data['CADENCENO'][self.quality_mask]

    @property
    def nan_time_mask(self):
        """Returns a boolean mask flagging cadences whose time is `nan`."""
        return ~np.isfinite(self.time)

    @property
    def flux(self):
        """Returns the flux for all good-quality cadences."""
        return self.hdu[1].data['FLUX'][self.quality_mask]

    @property
    def flux_err(self):
        """Returns the flux uncertainty for all good-quality cadences."""
        return self.hdu[1].data['FLUX_ERR'][self.quality_mask]

    @property
    def flux_bkg(self):
        """Returns the background flux for all good-quality cadences."""
        return self.hdu[1].data['FLUX_BKG'][self.quality_mask]

    @property
    def flux_bkg_err(self):
        return self.hdu[1].data['FLUX_BKG_ERR'][self.quality_mask]

    @property
    def quality(self):
        """Returns the quality flag integer of every good cadence."""
        return self.hdu[1].data['QUALITY'][self.quality_mask]

    @property
    def quarter(self):
        """Quarter number"""
        try:
            return self.header(ext=0)['QUARTER']
        except KeyError:
            return None

    @property
    def campaign(self):
        """Campaign number"""
        try:
            return self.header(ext=0)['CAMPAIGN']
        except KeyError:
            return None

    @property
    def mission(self):
        """Mission name"""
        return self.header(ext=0)['MISSION']

    def to_fits(self):
        """Save the TPF to fits"""
        raise NotImplementedError

    def _parse_aperture_mask(self, aperture_mask):
        """Parse the `aperture_mask` parameter as given by a user.

        The `aperture_mask` parameter is accepted by a number of methods.
        This method ensures that the parameter is always parsed in the same way.

        Parameters
        ----------
        aperture_mask : array-like, 'pipeline', 'all', or None
            A boolean array describing the aperture such that `False` means
            that the pixel will be masked out.
            If None or 'all' are passed, a mask that is `True` everywhere will
            be returned.
            If 'pipeline' is passed, the mask suggested by the Kepler pipeline
            will be returned.

        Returns
        -------
        aperture_mask : ndarray
            2D boolean numpy array containing `True` for selected pixels.
        """
        with warnings.catch_warnings():
            # `aperture_mask` supports both arrays and string values; these yield
            # uninteresting FutureWarnings when compared, so let's ignore that.
            warnings.simplefilter(action='ignore', category=FutureWarning)
            if aperture_mask is None or aperture_mask == 'all':
                aperture_mask = np.ones((self.shape[1], self.shape[2]), dtype=bool)
            elif aperture_mask == 'pipeline':
                aperture_mask = self.pipeline_mask
        self._last_aperture_mask = aperture_mask
        return aperture_mask

    def to_lightcurve(self, aperture_mask='pipeline'):
        """Performs aperture photometry.

        Parameters
        ----------
        aperture_mask : array-like, 'pipeline', or 'all'
            A boolean array describing the aperture such that `False` means
            that the pixel will be masked out.
            If the string 'all' is passed, all pixels will be used.
            The default behaviour is to use the Kepler pipeline mask.

        Returns
        -------
        lc : KeplerLightCurve object
            Array containing the summed flux within the aperture for each
            cadence.
        """
        aperture_mask = self._parse_aperture_mask(aperture_mask)
        centroid_col, centroid_row = self.centroids(aperture_mask)

        return KeplerLightCurve(flux=np.nansum(self.flux[:, aperture_mask], axis=1),
                                time=self.time,
                                flux_err=np.nansum(self.flux_err[:, aperture_mask]**2, axis=1)**0.5,
                                centroid_col=centroid_col,
                                centroid_row=centroid_row,
                                quality=self.quality,
                                channel=self.channel,
                                campaign=self.campaign,
                                quarter=self.quarter,
                                mission=self.mission,
                                cadenceno=self.cadenceno)

    def centroids(self, aperture_mask='pipeline'):
        """Returns centroids based on sample moments.

        Parameters
        ----------
        aperture_mask : array-like, 'pipeline', or 'all'
            A boolean array describing the aperture such that `False` means
            that the pixel will be masked out.
            If the string 'all' is passed, all pixels will be used.
            The default behaviour is to use the Kepler pipeline mask.

        Returns
        -------
        col_centr, row_centr : tuple
            Arrays containing centroids for column and row at each cadence
        """
        aperture_mask = self._parse_aperture_mask(aperture_mask)
        yy, xx = np.indices(self.shape[1:]) + 0.5
        yy = self.row + yy
        xx = self.column + xx
        total_flux = np.nansum(self.flux[:, aperture_mask], axis=1)
        col_centr = np.nansum(xx * aperture_mask * self.flux, axis=(1, 2)) / total_flux
        row_centr = np.nansum(yy * aperture_mask * self.flux, axis=(1, 2)) / total_flux

        return col_centr, row_centr

    def plot(self, ax=None, frame=0, cadenceno=None, bkg=False, aperture_mask=None,
            show_colorbar=True, mask_color='pink', **kwargs):
        """
        Plot a target pixel file at a given frame (index) or cadence number.

        Parameters
        ----------
        ax : matplotlib.axes._subplots.AxesSubplot
            A matplotlib axes object to plot into. If no axes is provided,
            a new one will be generated.
        frame : int
            Frame number. The default is 0, i.e. the first frame.
        cadenceno : int, optional
            Alternatively, a cadence number can be provided.
            This argument has priority over frame number.
        bkg : bool
            If True, background will be added to the pixel values.
        aperture_mask : ndarray
            Highlight pixels selected by aperture_mask.
        show_colorbar : bool
            Whether or not to show the colorbar
        mask_color : str
            Color to show the aperture mask
        kwargs : dict
            Keywords arguments passed to `lightkurve.utils.plot_image`.

        Returns
        -------
        ax : matplotlib.axes._subplots.AxesSubplot
            The matplotlib axes object.
        """
        if cadenceno is not None:
            try:
                frame = np.argwhere(cadenceno == self.cadenceno)[0][0]
            except IndexError:
                raise ValueError("cadenceno {} is out of bounds, "
                                 "must be in the range {}-{}.".format(
                                    cadenceno, self.cadenceno[0], self.cadenceno[-1]))
        try:
            if bkg:
                pflux = self.flux[frame] + self.flux_bkg[frame]
            else:
                pflux = self.flux[frame]
        except IndexError:
            raise ValueError("frame {} is out of bounds, must be in the range "
                             "0-{}.".format(frame, self.flux.shape[0]))
        ax = plot_image(pflux, ax=ax, title='Kepler ID: {}'.format(self.keplerid),
                extent=(self.column, self.column + self.shape[2], self.row,
                self.row + self.shape[1]), show_colorbar=show_colorbar, **kwargs)

        if aperture_mask is not None:
            aperture_mask = self._parse_aperture_mask(aperture_mask)
            for i in range(self.shape[1]):
                for j in range(self.shape[2]):
                    if aperture_mask[i, j]:
                        ax.add_patch(patches.Rectangle((j+self.column, i+self.row),
                                                       1, 1, color=mask_color, fill=True,
                                                       alpha=.6))
        return ax

    def get_bkg_lightcurve(self, aperture_mask=None):
        aperture_mask = self._parse_aperture_mask(aperture_mask)
        return LightCurve(flux=np.nansum(self.flux_bkg[:, aperture_mask], axis=1),
                          time=self.time, flux_err=self.flux_bkg_err)<|MERGE_RESOLUTION|>--- conflicted
+++ resolved
@@ -39,11 +39,8 @@
 
 
 class TessTargetPixelFile(TargetPixelFile):
-<<<<<<< HEAD
     def __repr__(self):
-        return('TessTargetPixelFile(TICID: {})'.format(self.keplerid))
-
-=======
+        return('TessTargetPixelFile(TICID: {})'.format(self.ticid))
     """
     Defines a TargetPixelFile class for the TESS Mission.
     Enables extraction of raw lightcurves and centroid positions.
@@ -62,10 +59,8 @@
 
     References
     ----------
-    .. [1] Kepler: A Search for Terrestrial Planets. Kepler Archive Manual.
-        http://archive.stsci.edu/kepler/manuals/archive_manual.pdf
-    """
->>>>>>> 4c4c50f0
+    """
+
 
 class KeplerTargetPixelFile(TargetPixelFile):
     """
