--- conflicted
+++ resolved
@@ -9,18 +9,11 @@
 
 from .lightcurve import KeplerLightCurve, LightCurve
 from .prf import SimpleKeplerPRF
-<<<<<<< HEAD
-from .utils import KeplerQualityFlags, TessQualityFlags, plot_image
+from .utils import KeplerQualityFlags, TessQualityFlags, plot_image, bkjd_to_time
 from .mast import search_kepler_tpf_products, download_products, ArchiveError
 
 
 __all__ = ['KeplerTargetPixelFile', 'TessTargetPixelFile']
-=======
-from .utils import KeplerQualityFlags, plot_image, bkjd_to_time
-from .mast import search_kepler_tpf_products, download_products, ArchiveError
-
-__all__ = ['KeplerTargetPixelFile']
->>>>>>> b153dc52
 
 
 class TargetPixelFile(object):
@@ -447,8 +440,6 @@
         return self.hdu[-1].data > 2
 
     @property
-<<<<<<< HEAD
-=======
     def n_good_cadences(self):
         """Returns the number of good-quality cadences."""
         return self.quality_mask.sum()
@@ -503,7 +494,6 @@
         return self.hdu[1].data['QUALITY'][self.quality_mask]
 
     @property
->>>>>>> b153dc52
     def quarter(self):
         """Quarter number"""
         try:
@@ -625,81 +615,7 @@
             cadence.
         """
         aperture_mask = self._parse_aperture_mask(aperture_mask)
-<<<<<<< HEAD
         centroid_col, centroid_row = self.centroids(aperture_mask)
-=======
-        yy, xx = np.indices(self.shape[1:]) + 0.5
-        yy = self.row + yy
-        xx = self.column + xx
-        total_flux = np.nansum(self.flux[:, aperture_mask], axis=1)
-        with warnings.catch_warnings():
-            # RuntimeWarnings may occur below if total_flux contains zeros
-            warnings.simplefilter("ignore", RuntimeWarning)
-            col_centr = np.nansum(xx * aperture_mask * self.flux, axis=(1, 2)) / total_flux
-            row_centr = np.nansum(yy * aperture_mask * self.flux, axis=(1, 2)) / total_flux
-
-        return col_centr, row_centr
-
-    def plot(self, ax=None, frame=0, cadenceno=None, bkg=False, aperture_mask=None,
-            show_colorbar=True, mask_color='pink', **kwargs):
-        """
-        Plot a target pixel file at a given frame (index) or cadence number.
-
-        Parameters
-        ----------
-        ax : matplotlib.axes._subplots.AxesSubplot
-            A matplotlib axes object to plot into. If no axes is provided,
-            a new one will be generated.
-        frame : int
-            Frame number. The default is 0, i.e. the first frame.
-        cadenceno : int, optional
-            Alternatively, a cadence number can be provided.
-            This argument has priority over frame number.
-        bkg : bool
-            If True, background will be added to the pixel values.
-        aperture_mask : ndarray
-            Highlight pixels selected by aperture_mask.
-        show_colorbar : bool
-            Whether or not to show the colorbar
-        mask_color : str
-            Color to show the aperture mask
-        kwargs : dict
-            Keywords arguments passed to `lightkurve.utils.plot_image`.
-
-        Returns
-        -------
-        ax : matplotlib.axes._subplots.AxesSubplot
-            The matplotlib axes object.
-        """
-        if cadenceno is not None:
-            try:
-                frame = np.argwhere(cadenceno == self.cadenceno)[0][0]
-            except IndexError:
-                raise ValueError("cadenceno {} is out of bounds, "
-                                 "must be in the range {}-{}.".format(
-                                    cadenceno, self.cadenceno[0], self.cadenceno[-1]))
-        try:
-            if bkg:
-                pflux = self.flux[frame] + self.flux_bkg[frame]
-            else:
-                pflux = self.flux[frame]
-        except IndexError:
-            raise ValueError("frame {} is out of bounds, must be in the range "
-                             "0-{}.".format(frame, self.flux.shape[0]))
-        ax = plot_image(pflux, ax=ax, title='Kepler ID: {}'.format(self.keplerid),
-                extent=(self.column, self.column + self.shape[2], self.row,
-                self.row + self.shape[1]), show_colorbar=show_colorbar, **kwargs)
-
-        if aperture_mask is not None:
-            aperture_mask = self._parse_aperture_mask(aperture_mask)
-            for i in range(self.shape[1]):
-                for j in range(self.shape[2]):
-                    if aperture_mask[i, j]:
-                        ax.add_patch(patches.Rectangle((j+self.column, i+self.row),
-                                                       1, 1, color=mask_color, fill=True,
-                                                       alpha=.6))
-        return ax
->>>>>>> b153dc52
 
         return TessLightCurve(flux=np.nansum(self.flux[:, aperture_mask], axis=1),
                               time=self.time,
