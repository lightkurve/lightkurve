from __future__ import division
import datetime
import os
import warnings
import logging

from astropy.io import fits
from astropy.nddata import Cutout2D
from astropy.table import Table
from astropy.wcs import WCS
from matplotlib import patches
import matplotlib.pyplot as plt
import numpy as np
from tqdm import tqdm


from . import PACKAGEDIR
from .lightcurve import KeplerLightCurve, TessLightCurve, LightCurve
from .prf import SimpleKeplerPRF
from .utils import KeplerQualityFlags, plot_image, bkjd_to_astropy_time, btjd_to_astropy_time
from .mast import download_kepler_products

__all__ = ['KeplerTargetPixelFile', 'TargetPixelFile',
            'TessTargetPixelFile', 'KeplerTargetPixelFileFactory',
            'TargetPixelFileCollection']

<<<<<<< HEAD
=======
__all__ = ['KeplerTargetPixelFile', 'TessTargetPixelFile']
>>>>>>> 00c1d0c9
log = logging.getLogger(__name__)


class TargetPixelFile(object):
    """
    Generic TargetPixelFile class for Kepler, K2, and TESS data.

    See `KeplerTargetPixelFile` and `TessTargetPixelFile` for constructor
    documentation.
    """
    def __init__(self, path, quality_bitmask='default', targetid=None, **kwargs):
        self.path = path
        if isinstance(path, fits.HDUList):
            self.hdu = path
        else:
            self.hdu = fits.open(self.path, **kwargs)
        self.quality_bitmask = quality_bitmask
        self.quality_mask = self._quality_mask(quality_bitmask)
        self.targetid = targetid

    @property
    def hdu(self):
        return self._hdu

    @hdu.setter
    def hdu(self, value, keys=['FLUX', 'QUALITY']):
        '''Raises a ValueError exception if value does not appear to be a Target Pixel File.
        '''
        for key in keys:
            if ~(np.any([value[1].header[ttype] == key
                         for ttype in value[1].header['TTYPE*']])):
                raise ValueError("File {} does not have a {} column, "
                                 "is this a target pixel file?".format(self.path, key))
        else:
            self._hdu = value

    def header(self, ext=0):
        """Returns the header for a given extension."""
        return self.hdu[ext].header

    def _quality_mask(self, bitmask):
        if bitmask is None:
            return np.ones(len(self.hdu[1].data['TIME']), dtype=bool)
        return (self.hdu[1].data['QUALITY'] & bitmask) == 0

    @property
    def ra(self):
        try:
            return self.header()['RA_OBJ']
        except KeyError:
            return None

    @property
    def dec(self):
        try:
            return self.header()['DEC_OBJ']
        except KeyError:
            return None

    @property
    def column(self):
        try:
            out = self.hdu[1].header['1CRV5P']
        except KeyError:
            out = 0
        return out

    @property
    def row(self):
        try:
            out = self.hdu[1].header['2CRV5P']
        except KeyError:
            out = 0
        return out

    @property
    def pos_corr1(self):
        """Returns the column position correction."""
        return self.hdu[1].data['POS_CORR1'][self.quality_mask]

    @property
    def pos_corr2(self):
        """Returns the row position correction."""
        return self.hdu[1].data['POS_CORR2'][self.quality_mask]

    @property
    def pipeline_mask(self):
        """Returns the aperture mask used by the pipeline"""
        return self.hdu[2].data > 2

    @property
    def shape(self):
        """Return the cube dimension shape."""
        return self.flux.shape

    @property
    def time(self):
        """Returns the time for all good-quality cadences."""
        return self.hdu[1].data['TIME'][self.quality_mask]

    @property
    def cadenceno(self):
        """Return the cadence number for all good-quality cadences."""
        return self.hdu[1].data['CADENCENO'][self.quality_mask]

    @property
    def nan_time_mask(self):
        """Returns a boolean mask flagging cadences whose time is `nan`."""
        return ~np.isfinite(self.time)

    @property
    def flux(self):
        """Returns the flux for all good-quality cadences."""
        return self.hdu[1].data['FLUX'][self.quality_mask]

    @property
    def flux_err(self):
        """Returns the flux uncertainty for all good-quality cadences."""
        return self.hdu[1].data['FLUX_ERR'][self.quality_mask]

    @property
    def flux_bkg(self):
        """Returns the background flux for all good-quality cadences."""
        return self.hdu[1].data['FLUX_BKG'][self.quality_mask]

    @property
    def flux_bkg_err(self):
        return self.hdu[1].data['FLUX_BKG_ERR'][self.quality_mask]

    @property
    def quality(self):
        """Returns the quality flag integer of every good cadence."""
        return self.hdu[1].data['QUALITY'][self.quality_mask]

    @property
    def wcs(self):
        """Returns an astropy.wcs.WCS object with the World Coordinate System
        solution for the target pixel file.

        Returns
        -------
        w : astropy.wcs.WCS object
            WCS solution
        """
        # Use WCS keywords of the 5th column (FLUX)
        wcs_keywords = {'1CTYP5': 'CTYPE1',
                        '2CTYP5': 'CTYPE2',
                        '1CRPX5': 'CRPIX1',
                        '2CRPX5': 'CRPIX2',
                        '1CRVL5': 'CRVAL1',
                        '2CRVL5': 'CRVAL2',
                        '1CUNI5': 'CUNIT1',
                        '2CUNI5': 'CUNIT2',
                        '1CDLT5': 'CDELT1',
                        '2CDLT5': 'CDELT2',
                        '11PC5': 'PC1_1',
                        '12PC5': 'PC1_2',
                        '21PC5': 'PC2_1',
                        '22PC5': 'PC2_2'}
        mywcs = {}
        for oldkey, newkey in wcs_keywords.items():
            mywcs[newkey] = self.hdu[1].header[oldkey]
        return WCS(mywcs)

    def get_coordinates(self, cadence='all'):
        """Returns two 3D arrays of RA and Dec values in decimal degrees.

        If cadence number is given, returns 2D arrays for that cadence. If
        cadence is 'all' returns one RA, Dec value for each pixel in every cadence.
        Uses the WCS solution and the POS_CORR data from TPF header.

        Parameters
        ----------
        cadence : 'all' or int
            Which cadences to return the RA Dec coordinates for.

        Returns
        -------
        ra : numpy array, same shape as tpf.flux[cadence]
            Array containing RA values for every pixel, for every cadence.
        dec : numpy array, same shape as tpf.flux[cadence]
            Array containing Dec values for every pixel, for every cadence.
        """
        w = self.wcs
        X, Y = np.meshgrid(np.arange(self.shape[2]), np.arange(self.shape[1]))
        pos_corr1_pix = np.copy(self.hdu[1].data['POS_CORR1'])
        pos_corr2_pix = np.copy(self.hdu[1].data['POS_CORR2'])

        # We zero POS_CORR* when the values are NaN or make no sense (>50px)
        with warnings.catch_warnings():  # Comparing NaNs to numbers is OK here
            warnings.simplefilter("ignore", RuntimeWarning)
            bad = np.any([~np.isfinite(pos_corr1_pix),
                          ~np.isfinite(pos_corr2_pix),
                          np.abs(pos_corr1_pix - np.nanmedian(pos_corr1_pix)) > 50,
                          np.abs(pos_corr2_pix - np.nanmedian(pos_corr2_pix)) > 50], axis=0)
        pos_corr1_pix[bad], pos_corr2_pix[bad] = 0, 0

        # Add in POSCORRs
        X = (np.atleast_3d(X).transpose([2, 0, 1]) +
             np.atleast_3d(pos_corr1_pix).transpose([1, 2, 0]))
        Y = (np.atleast_3d(Y).transpose([2, 0, 1]) +
             np.atleast_3d(pos_corr2_pix).transpose([1, 2, 0]))

        # Pass through WCS
        ra, dec = w.wcs_pix2world(X.ravel(), Y.ravel(), 1)
        ra = ra.reshape((pos_corr1_pix.shape[0], self.shape[1], self.shape[2]))
        dec = dec.reshape((pos_corr2_pix.shape[0], self.shape[1], self.shape[2]))
        ra, dec = ra[self.quality_mask], dec[self.quality_mask]
        if cadence is not 'all':
            return ra[cadence], dec[cadence]
        return ra, dec

    def properties(self):
        '''Print out a description of each of the non-callable attributes of a
        TargetPixelFile object.

        Prints in order of type (ints, strings, lists, arrays and others)
        Prints in alphabetical order.'''
        attrs = {}
        for attr in dir(self):
            if not attr.startswith('_'):
                res = getattr(self, attr)
                if callable(res):
                    continue
                if attr == 'hdu':
                    attrs[attr] = {'res': res, 'type': 'list'}
                    for idx, r in enumerate(res):
                        if idx == 0:
                            attrs[attr]['print'] = '{}'.format(r.header['EXTNAME'])
                        else:
                            attrs[attr]['print'] = '{}, {}'.format(attrs[attr]['print'],
                                                                   '{}'.format(r.header['EXTNAME']))
                    continue
                else:
                    attrs[attr] = {'res': res}
                if isinstance(res, int):
                    attrs[attr]['print'] = '{}'.format(res)
                    attrs[attr]['type'] = 'int'
                elif isinstance(res, np.ndarray):
                    attrs[attr]['print'] = 'array {}'.format(res.shape)
                    attrs[attr]['type'] = 'array'
                elif isinstance(res, list):
                    attrs[attr]['print'] = 'list length {}'.format(len(res))
                    attrs[attr]['type'] = 'list'
                elif isinstance(res, str):
                    if res == '':
                        attrs[attr]['print'] = '{}'.format('None')
                    else:
                        attrs[attr]['print'] = '{}'.format(res)
                    attrs[attr]['type'] = 'str'
                elif attr == 'wcs':
                    attrs[attr]['print'] = 'astropy.wcs.wcs.WCS'.format(attr)
                    attrs[attr]['type'] = 'other'
                else:
                    attrs[attr]['print'] = '{}'.format(type(res))
                    attrs[attr]['type'] = 'other'
        output = Table(names=['Attribute', 'Description'], dtype=[object, object])
        idx = 0
        types = ['int', 'str', 'list', 'array', 'other']
        for typ in types:
            for attr, dic in attrs.items():
                if dic['type'] == typ:
                    output.add_row([attr, dic['print']])
                    idx += 1
        output.pprint(max_lines=-1, max_width=-1)

    def _parse_aperture_mask(self, aperture_mask):
        """Parse the `aperture_mask` parameter as given by a user.

        The `aperture_mask` parameter is accepted by a number of methods.
        This method ensures that the parameter is always parsed in the same way.

        Parameters
        ----------
        aperture_mask : array-like, 'pipeline', 'all', or None
            A boolean array describing the aperture such that `False` means
            that the pixel will be masked out.
            If None or 'all' are passed, a mask that is `True` everywhere will
            be returned.
            If 'pipeline' is passed, the mask suggested by the pipeline
            will be returned.

        Returns
        -------
        aperture_mask : ndarray
            2D boolean numpy array containing `True` for selected pixels.
        """
        with warnings.catch_warnings():
            # `aperture_mask` supports both arrays and string values; these yield
            # uninteresting FutureWarnings when compared, so let's ignore that.
            warnings.simplefilter(action='ignore', category=FutureWarning)
            if aperture_mask is None or aperture_mask == 'all':
                aperture_mask = np.ones((self.shape[1], self.shape[2]), dtype=bool)
            elif aperture_mask == 'pipeline':
                aperture_mask = self.pipeline_mask
        self._last_aperture_mask = aperture_mask
        return aperture_mask

    def centroids(self, aperture_mask='pipeline'):
        """Returns centroids based on sample moments.

        Parameters
        ----------
        aperture_mask : array-like, 'pipeline', or 'all'
            A boolean array describing the aperture such that `False` means
            that the pixel will be masked out.
            If the string 'all' is passed, all pixels will be used.
            The default behaviour is to use the Kepler pipeline mask.

        Returns
        -------
        col_centr, row_centr : tuple
            Arrays containing centroids for column and row at each cadence
        """
        aperture_mask = self._parse_aperture_mask(aperture_mask)
        yy, xx = np.indices(self.shape[1:]) + 0.5
        yy = self.row + yy
        xx = self.column + xx
        total_flux = np.nansum(self.flux[:, aperture_mask], axis=1)
        with warnings.catch_warnings():
            # RuntimeWarnings may occur below if total_flux contains zeros
            warnings.simplefilter("ignore", RuntimeWarning)
            col_centr = np.nansum(xx * aperture_mask * self.flux, axis=(1, 2)) / total_flux
            row_centr = np.nansum(yy * aperture_mask * self.flux, axis=(1, 2)) / total_flux
        return col_centr, row_centr

    def plot(self, ax=None, frame=0, cadenceno=None, bkg=False, aperture_mask=None,
             show_colorbar=True, mask_color='pink', style='fast', **kwargs):
        """
        Plot a target pixel file at a given frame (index) or cadence number.

        Parameters
        ----------
        ax : matplotlib.axes._subplots.AxesSubplot
            A matplotlib axes object to plot into. If no axes is provided,
            a new one will be generated.
        frame : int
            Frame number. The default is 0, i.e. the first frame.
        cadenceno : int, optional
            Alternatively, a cadence number can be provided.
            This argument has priority over frame number.
        bkg : bool
            If True, background will be added to the pixel values.
        aperture_mask : ndarray
            Highlight pixels selected by aperture_mask.
        show_colorbar : bool
            Whether or not to show the colorbar
        mask_color : str
            Color to show the aperture mask
        style : str
            matplotlib.pyplot.style.context, default is 'fast'
        kwargs : dict
            Keywords arguments passed to `lightkurve.utils.plot_image`.

        Returns
        -------
        ax : matplotlib.axes._subplots.AxesSubplot
            The matplotlib axes object.
        """
        if (style == "fast") and ("fast" not in plt.style.available):
            style = "default"
        if cadenceno is not None:
            try:
                frame = np.argwhere(cadenceno == self.cadenceno)[0][0]
            except IndexError:
                raise ValueError("cadenceno {} is out of bounds, "
                                 "must be in the range {}-{}.".format(
                                     cadenceno, self.cadenceno[0], self.cadenceno[-1]))
        try:
            if bkg and np.any(np.isfinite(self.flux_bkg[frame])):
                pflux = self.flux[frame] + self.flux_bkg[frame]
            else:
                pflux = self.flux[frame]
        except IndexError:
            raise ValueError("frame {} is out of bounds, must be in the range "
                             "0-{}.".format(frame, self.shape[0]))
        with plt.style.context(style):
            img_title = 'Target ID: {}'.format(self.targetid)
            img_extent = (self.column, self.column + self.shape[2],
                          self.row, self.row + self.shape[1])
            ax = plot_image(pflux, ax=ax, title=img_title, extent=img_extent,
                            show_colorbar=show_colorbar, **kwargs)
            ax.grid(False)
        if aperture_mask is not None:
            aperture_mask = self._parse_aperture_mask(aperture_mask)
            for i in range(self.shape[1]):
                for j in range(self.shape[2]):
                    if aperture_mask[i, j]:
                        ax.add_patch(patches.Rectangle((j+self.column, i+self.row),
                                                       1, 1, color=mask_color, fill=True,
                                                       alpha=.6))
        return ax

    def to_fits(self, output_fn=None, overwrite=False):
        """Writes the TPF to a FITS file on disk."""
        if output_fn is None:
            output_fn = "{}-targ.fits".format(self.targetid)
        self.hdu.writeto(output_fn, overwrite=overwrite, checksum=True)

    def interact(self, lc=None):
        """Display an interactive IPython Notebook widget to inspect the data.

        The widget will show both the lightcurve and pixel data.  By default,
        the lightcurve shown is obtained by calling the `to_lightcurve()` method,
        unless the user supplies a custom `LightCurve` object.

        Note: at this time, this feature only works inside an active Jupyter
        Notebook, and tends to be too slow when more than ~30,000 cadences
        are contained in the TPF (e.g. short cadence data).

        Parameters
        ----------
        lc : LightCurve object
            An optional pre-processed lightcurve object to show.
        """
        try:
            from ipywidgets import interact
            import ipywidgets as widgets
            from bokeh.io import push_notebook, show, output_notebook
            from bokeh.plotting import figure, ColumnDataSource
            from bokeh.models import Span, LogColorMapper
            from bokeh.layouts import row
            from bokeh.models.tools import HoverTool
            from IPython.display import display
            output_notebook()
        except ImportError:
            raise ImportError('The quicklook tool requires Bokeh and ipywidgets. '
                              'See the .interact() tutorial')

        ytitle = 'Flux'
        if lc is None:
            lc = self.to_lightcurve()
            ytitle = 'Flux (e/s)'

        # Bokeh cannot handle many data points
        # https://github.com/bokeh/bokeh/issues/7490
        if len(lc.cadenceno) > 30000:
            raise RuntimeError('Interact cannot display more than 20000 cadences.')

        # Map cadence to index for quick array slicing.
        n_lc_cad = len(lc.cadenceno)
        n_cad, nx, ny = self.flux.shape
        lc_cad_matches = np.in1d(self.cadenceno, lc.cadenceno)
        if lc_cad_matches.sum() != n_lc_cad:
            raise ValueError("The lightcurve provided has cadences that are not "
                             "present in the Target Pixel File.")
        min_cadence, max_cadence = np.min(self.cadenceno), np.max(self.cadenceno)
        cadence_lookup = {cad: j for j, cad in enumerate(self.cadenceno)}
        cadence_full_range = np.arange(min_cadence, max_cadence, 1, dtype=np.int)
        missing_cadences = list(set(cadence_full_range)-set(self.cadenceno))

        # Convert binary quality numbers into human readable strings
        qual_strings = []
        for bitmask in lc.quality:
            flag_str_list = KeplerQualityFlags.decode(bitmask)
            if len(flag_str_list) == 0:
                qual_strings.append(' ')
            if len(flag_str_list) == 1:
                qual_strings.append(flag_str_list[0])
            if len(flag_str_list) > 1:
                qual_strings.append("; ".join(flag_str_list))

        # Convert time into human readable strings, breaks with NaN time
        # See https://github.com/KeplerGO/lightkurve/issues/116
        if (self.time == self.time).all():
            human_time = self.astropy_time.isot[lc_cad_matches]
        else:
            human_time = [' '] * n_lc_cad

        # Each data source will later become a hover-over tooltip
        source = ColumnDataSource(data=dict(
            time=lc.time,
            time_iso=human_time,
            flux=lc.flux,
            cadence=lc.cadenceno,
            quality_code=lc.quality,
            quality=np.array(qual_strings)))

        # Provide extra metadata in the title
        if self.mission == 'K2':
            title = "Quicklook lightcurve for EPIC {} (K2 Campaign {})".format(
                self.keplerid, self.campaign)
        elif self.mission == 'Kepler':
            title = "Quicklook lightcurve for KIC {} (Kepler Quarter {})".format(
                self.keplerid, self.quarter)
        elif self.mission == 'TESS':
            title = "Quicklook lightcurve for TIC {} (TESS Sector {})".format(
                self.ticid, self.sector)
        else:
            title = "Quicklook lightcurve for target {}".format(self.targetid)

        # Figure 1 shows the lightcurve with steps, tooltips, and vertical line
        fig1 = figure(title=title, plot_height=300, plot_width=600,
                      tools="pan,wheel_zoom,box_zoom,save,reset")
        fig1.yaxis.axis_label = ytitle
        fig1.xaxis.axis_label = 'Time [{}]'.format(lc.time_format.upper())
        fig1.step('time', 'flux', line_width=1, color='gray', source=source,
                  nonselection_line_color='gray', mode="center")

        r = fig1.circle('time', 'flux', source=source, fill_alpha=0.3, size=8,
                        line_color=None, selection_color="firebrick",
                        nonselection_fill_alpha=0.0, nonselection_line_color=None,
                        nonselection_line_alpha=0.0, fill_color=None,
                        hover_fill_color="firebrick", hover_alpha=0.9,
                        hover_line_color="white")

        fig1.add_tools(HoverTool(tooltips=[("Cadence", "@cadence"),
                                           ("Time ({})".format(lc.time_format.upper()), "@time{0,0.000}"),
                                           ("Time (ISO)", "@time_iso"),
                                           ("Flux", "@flux"),
                                           ("Quality Code", "@quality_code"),
                                           ("Quality Flag", "@quality")],
                                 renderers=[r],
                                 mode='mouse',
                                 point_policy="snap_to_data"))
        # Vertical line to indicate the cadence shown in Fig 2
        vert = Span(location=0, dimension='height', line_color='firebrick',
                    line_width=4, line_alpha=0.5)
        fig1.add_layout(vert)

        # Figure 2 shows the Target Pixel File stamp with log screen stretch
        if self.mission in ['Kepler', 'K2']:
            title = 'Pixel data (CCD {}.{})'.format(self.module, self.output)
        elif self.mission == 'TESS':
            title = 'Pixel data (Camera {}.{})'.format(self.camera, self.ccd)
        else:
            title = "Pixel data"
        fig2 = figure(plot_width=300, plot_height=300,
                      tools="pan,wheel_zoom,box_zoom,save,reset",
                      title=title)
        fig2.yaxis.axis_label = 'Pixel Row Number'
        fig2.xaxis.axis_label = 'Pixel Column Number'

        pedestal = np.nanmin(self.flux[lc_cad_matches, :, :])
        stretch_dims = np.prod(self.flux[lc_cad_matches, :, :].shape)
        screen_stretch = self.flux[lc_cad_matches, :, :].reshape(stretch_dims) - pedestal
        screen_stretch = screen_stretch[np.isfinite(screen_stretch)]  # ignore NaNs
        screen_stretch = screen_stretch[screen_stretch > 0.0]
        vlo = np.min(screen_stretch)
        vhi = np.max(screen_stretch)
        vstep = (np.log10(vhi) - np.log10(vlo)) / 300.0  # assumes counts >> 1.0!
        lo, med, hi = np.nanpercentile(screen_stretch, [1, 50, 95])
        color_mapper = LogColorMapper(palette="Viridis256", low=lo, high=hi)

        fig2_dat = fig2.image([self.flux[0, :, :] - pedestal], x=self.column,
                              y=self.row, dw=self.shape[2], dh=self.shape[1],
                              dilate=False, color_mapper=color_mapper)

        # The figures appear before the interactive widget sliders
        show(row(fig1, fig2), notebook_handle=True)

        # The widget sliders call the update function each time
        def update(cadence, log_stretch):
            """Function that connects to the interact widget slider values"""
            fig2_dat.glyph.color_mapper.high = 10**log_stretch[1]
            fig2_dat.glyph.color_mapper.low = 10**log_stretch[0]
            if cadence not in missing_cadences:
                index_val = cadence_lookup[cadence]
                vert.update(line_alpha=0.5)
                if self.time[index_val] == self.time[index_val]:
                    vert.update(location=self.time[index_val])
                else:
                    vert.update(line_alpha=0.0)
                fig2_dat.data_source.data['image'] = [self.flux[index_val, :, :]
                                                      - pedestal]
            else:
                vert.update(line_alpha=0)
                fig2_dat.data_source.data['image'] = [self.flux[0, :, :] * np.NaN]
            push_notebook()

        # Define the widgets that enable the interactivity
        play = widgets.Play(interval=10, value=min_cadence, min=min_cadence,
                            max=max_cadence, step=1, description="Press play",
                            disabled=False)
        play.show_repeat, play._repeat = False, False
        cadence_slider = widgets.IntSlider(
            min=min_cadence, max=max_cadence,
            step=1, value=min_cadence, description='Cadence',
            layout=widgets.Layout(width='40%', height='20px'))
        screen_slider = widgets.FloatRangeSlider(
            value=[np.log10(lo), np.log10(hi)],
            min=np.log10(vlo),
            max=np.log10(vhi),
            step=vstep,
            description='Pixel Stretch (log)',
            style={'description_width': 'initial'},
            continuous_update=False,
            layout=widgets.Layout(width='30%', height='20px'))
        widgets.jslink((play, 'value'), (cadence_slider, 'value'))
        ui = widgets.HBox([play, cadence_slider, screen_slider])
        out = widgets.interactive_output(update, {'cadence': cadence_slider,
                                                  'log_stretch': screen_slider})
        display(ui, out)


class KeplerTargetPixelFile(TargetPixelFile):
    """
    Defines a TargetPixelFile class for the Kepler/K2 Mission.
    Enables extraction of raw lightcurves and centroid positions.

    Attributes
    ----------
    path : str or `astropy.io.fits.HDUList`
        Path to a Kepler Target Pixel (FITS) File or a `HDUList` object.
    quality_bitmask : str or int
        Bitmask specifying quality flags of cadences that should be ignored.
        If `None` is passed, then no cadences are ignored.
        If a string is passed, it has the following meaning:

            * "default": recommended quality mask
            * "hard": removes more flags, known to remove good data
            * "hardest": removes all data that has been flagged

        See the `KeplerQualityFlags` class for details on the bitmasks.
    kwargs : dict
        Keyword arguments passed to `astropy.io.fits.open()`.

    References
    ----------
    .. [1] Kepler: A Search for Terrestrial Planets. Kepler Archive Manual.
        http://archive.stsci.edu/kepler/manuals/archive_manual.pdf
    """
    def __init__(self, path, quality_bitmask='default', **kwargs):
        super(KeplerTargetPixelFile, self).__init__(path,
                                                    quality_bitmask=quality_bitmask,
                                                    **kwargs)
        self.targetid = self.header()['KEPLERID']

    @staticmethod
    def from_archive(target, cadence='long', quarter=None, month=None,
                     campaign=None, radius=1., targetlimit=1, **kwargs):
        """Fetch a Target Pixel File from the Kepler/K2 data archive at MAST.

        Raises an `ArchiveError` if a unique TPF cannot be found.  For example,
        this is the case if a target was observed in multiple Quarters and the
        quarter parameter is unspecified.

        Parameters
        ----------
        target : str or int
            KIC/EPIC ID or object name.
        cadence : str
            'long' or 'short'.
        quarter, campaign : int, list of ints, or 'all'
            Kepler Quarter or K2 Campaign number.
        month : 1, 2, 3, list or 'all'
            For Kepler's prime mission, there are three short-cadence
            Target Pixel Files for each quarter, each covering one month.
            Hence, if cadence='short' you need to specify month=1, 2, or 3.
        radius : float
            Search radius in arcseconds. Default is 1 arcsecond.
        targetlimit : None or int
            If multiple targets are present within `radius`, limit the number
            of returned TargetPixelFile objects to `targetlimit`.
            If `None`, no limit is applied.
        kwargs : dict
            Keywords arguments passed to `KeplerTargetPixelFile`.

        Returns
        -------
        tpf : KeplerTargetPixelFile object.
        """
        if os.path.exists(str(target)) or str(target).startswith('http'):
            log.warning('Warning: from_archive() is not intended to accept a '
                        'direct path, use KeplerTargetPixelFile(path) instead.')
            path = [target]
        else:
            path = download_kepler_products(
                target=target, filetype='Target Pixel', cadence=cadence,
                quarter=quarter, campaign=campaign, month=month,
                radius=radius, targetlimit=targetlimit)
        if len(path) == 1:
            return KeplerTargetPixelFile(path[0], **kwargs)
        return [KeplerTargetPixelFile(p, **kwargs) for p in path]

    def __repr__(self):
        return('KeplerTargetPixelFile Object (ID: {})'.format(self.keplerid))

    def _quality_mask(self, bitmask):
        """Returns a boolean mask which flags all good-quality cadences.

        Parameters
        ----------
        bitmask : str or int
            Bitmask. See ref. [1], table 2-3.
        """
        if bitmask is None:
            return np.ones(len(self.hdu[1].data['TIME']), dtype=bool)
        elif isinstance(bitmask, str):
            bitmask = KeplerQualityFlags.OPTIONS[bitmask]
        return (self.hdu[1].data['QUALITY'] & bitmask) == 0

    def get_prf_model(self):
        """Returns an object of SimpleKeplerPRF initialized using the
        necessary metadata in the tpf object.

        Returns
        -------
        prf : instance of SimpleKeplerPRF
        """

        return SimpleKeplerPRF(channel=self.channel, shape=self.shape[1:],
                               column=self.column, row=self.row)

    @property
    def keplerid(self):
        return self.targetid

    @property
    def obsmode(self):
        return self.header()['OBSMODE']

    @property
    def module(self):
        return self.header()['MODULE']

    @property
    def channel(self):
        return self.header()['CHANNEL']

    @property
    def output(self):
        return self.header()['OUTPUT']

    @property
    def astropy_time(self):
        """Returns an AstroPy Time object for all good-quality cadences."""
        return bkjd_to_astropy_time(bkjd=self.time)

    @property
    def quarter(self):
        """Quarter number"""
        try:
            return self.header(ext=0)['QUARTER']
        except KeyError:
            return None

    @property
    def campaign(self):
        """Campaign number"""
        try:
            return self.header(ext=0)['CAMPAIGN']
        except KeyError:
            return None

    @property
    def mission(self):
        """Mission name, defaults to None if Not available"""
        try:
            return self.header(ext=0)['MISSION']
        except KeyError:
            return None

    def to_lightcurve(self, aperture_mask='pipeline'):
        """Performs aperture photometry.

        Parameters
        ----------
        aperture_mask : array-like, 'pipeline', or 'all'
            A boolean array describing the aperture such that `False` means
            that the pixel will be masked out.
            If the string 'all' is passed, all pixels will be used.
            The default behaviour is to use the Kepler pipeline mask.

        Returns
        -------
        lc : KeplerLightCurve object
            Array containing the summed flux within the aperture for each
            cadence.
        """
        aperture_mask = self._parse_aperture_mask(aperture_mask)
        if aperture_mask.sum() == 0:
            log.warning('Warning: aperture mask contains zero pixels.')
        centroid_col, centroid_row = self.centroids(aperture_mask)
        # Ignore warnings related to zero or negative errors
        with warnings.catch_warnings():
            warnings.simplefilter("ignore", RuntimeWarning)
            flux_err = np.nansum(self.flux_err[:, aperture_mask]**2, axis=1)**0.5

        keys = {'centroid_col': centroid_col,
                'centroid_row': centroid_row,
                'quality': self.quality,
                'channel': self.channel,
                'campaign': self.campaign,
                'quarter': self.quarter,
                'mission': self.mission,
                'cadenceno': self.cadenceno,
                'ra': self.ra,
                'dec': self.dec,
                'keplerid': self.keplerid}
        return KeplerLightCurve(time=self.time,
                                time_format='bkjd',
                                time_scale='tdb',
                                flux=np.nansum(self.flux[:, aperture_mask], axis=1),
                                flux_err=flux_err,
                                **keys)

    def get_bkg_lightcurve(self, aperture_mask=None):
        aperture_mask = self._parse_aperture_mask(aperture_mask)
        return LightCurve(time=self.time,
                          time_format='bkjd',
                          time_scale='tdb',
                          flux=np.nansum(self.flux_bkg[:, aperture_mask], axis=1),
                          flux_err=self.flux_bkg_err)

    @staticmethod
    def from_fits_images(images, position=None, size=(10, 10), extension=None,
                         target_id="unnamed-target", **kwargs):
        """Creates a new Target Pixel File from a set of images.

        This method is intended to make it easy to cut out targets from
        Kepler/K2 "superstamp" regions or TESS FFI images.

        Attributes
        ----------
        images : list of str, or list of fits.ImageHDU objects
            Sorted list of FITS filename paths or ImageHDU objects to get
            the data from.
        position : astropy.SkyCoord
            Position around which to cut out pixels.
        size : (int, int)
            Dimensions (cols, rows) to cut out around `position`.
        extension : int or str
            If `images` is a list of filenames, provide the extension number
            or name to use. Default: 0.
        target_id : int or str
            Unique identifier of the target to be recorded in the TPF.
        **kwargs : dict
            Extra arguments to be passed to the `KeplerTargetPixelFile` constructor.

        Returns
        -------
        tpf : KeplerTargetPixelFile
            A new Target Pixel File assembled from the images.
        """
        if extension is None:
            if isinstance(images[0], str) and images[0].endswith("ffic.fits"):
                extension = 1  # TESS FFIs have the image data in extension #1
            else:
                extension = 0  # Default is to use the primary HDU

        factory = KeplerTargetPixelFileFactory(n_cadences=len(images),
                                               n_rows=size[0],
                                               n_cols=size[1],
                                               target_id=target_id)
        for idx, img in tqdm(enumerate(images), total=len(images)):
            if isinstance(img, fits.ImageHDU):
                hdu = img
            elif isinstance(img, fits.HDUList):
                hdu = img[extension]
            else:
                hdu = fits.open(img)[extension]
            if idx == 0:  # Get default keyword values from the first image
                factory.keywords = hdu.header
            if position is None:
                cutout = hdu
            else:
                cutout = Cutout2D(hdu.data, position, wcs=WCS(hdu.header),
                                  size=size, mode='partial')
            factory.add_cadence(frameno=idx, flux=cutout.data, header=hdu.header)
        return factory.get_tpf(**kwargs)

class KeplerTargetPixelFileFactory(object):
    """Class to create a KeplerTargetPixelFile."""

    def __init__(self, n_cadences, n_rows, n_cols, target_id="unnamed-target",
                 keywords={}):
        self.n_cadences = n_cadences
        self.n_rows = n_rows
        self.n_cols = n_cols
        self.target_id = target_id
        self.keywords = keywords

        # Initialize the 3D data structures
        self.raw_cnts = np.empty((n_cadences, n_rows, n_cols), dtype='int')
        self.flux = np.empty((n_cadences, n_rows, n_cols), dtype='float32')
        self.flux_err = np.empty((n_cadences, n_rows, n_cols), dtype='float32')
        self.flux_bkg = np.empty((n_cadences, n_rows, n_cols), dtype='float32')
        self.flux_bkg_err = np.empty((n_cadences, n_rows, n_cols), dtype='float32')
        self.cosmic_rays = np.empty((n_cadences, n_rows, n_cols), dtype='float32')

        # Set 3D data defaults
        self.raw_cnts[:, :, :] = -1
        self.flux[:, :, :] = np.nan
        self.flux_err[:, :, :] = np.nan
        self.flux_bkg[:, :, :] = np.nan
        self.flux_bkg_err[:, :, :] = np.nan
        self.cosmic_rays[:, :, :] = np.nan

        # Initialize the 1D data structures
        self.mjd = np.zeros(n_cadences, dtype='float64')
        self.time = np.zeros(n_cadences, dtype='float64')
        self.timecorr = np.zeros(n_cadences, dtype='float32')
        self.cadenceno = np.zeros(n_cadences, dtype='int')
        self.quality = np.zeros(n_cadences, dtype='int')
        self.pos_corr1 = np.zeros(n_cadences, dtype='float32')
        self.pos_corr2 = np.zeros(n_cadences, dtype='float32')

    def add_cadence(self, frameno, raw_cnts=None, flux=None, flux_err=None,
                    flux_bkg=None, flux_bkg_err=None, cosmic_rays=None,
                    header={}):
        """Populate the data for a single cadence."""
        # 2D-data
        for col in ['raw_cnts', 'flux', 'flux_err', 'flux_bkg',
                    'flux_bkg_err', 'cosmic_rays']:
            if locals()[col] is not None:
                vars(self)[col][frameno] = locals()[col]
        # 1D-data
        if 'TSTART' in header and 'TSTOP' in header:
            self.time[frameno] = (header['TSTART'] + header['TSTOP']) / 2.
        if 'TIMECORR' in header:
            self.timecorr[frameno] = header['TIMECORR']
        if 'CADENCEN' in header:
            self.cadenceno[frameno] = header['CADENCEN']
        if 'QUALITY' in header:
            self.quality[frameno] = header['QUALITY']
        if 'POSCORR1' in header:
            self.pos_corr1[frameno] = header['POSCORR1']
        if 'POSCORR2' in header:
            self.pos_corr2[frameno] = header['POSCORR2']

    def get_tpf(self, **kwargs):
        """Returns a KeplerTargetPixelFile object."""
        return KeplerTargetPixelFile(self._hdulist(), **kwargs)

    def _hdulist(self):
        """Returns an astropy.io.fits.HDUList object."""
        return fits.HDUList([self._make_primary_hdu(),
                             self._make_target_extension(),
                             self._make_aperture_extension()])

    def _header_template(self, extension):
        """Returns a template `fits.Header` object for a given extension."""
        template_fn = os.path.join(PACKAGEDIR, "data",
                                   "tpf-ext{}-header.txt".format(extension))
        return fits.Header.fromtextfile(template_fn)

    def _make_primary_hdu(self, keywords={}):
        """Returns the primary extension (#0)."""
        hdu = fits.PrimaryHDU()
        # Copy the default keywords from a template file from the MAST archive
        tmpl = self._header_template(0)
        for kw in tmpl:
            hdu.header[kw] = (tmpl[kw], tmpl.comments[kw])
        # Override the defaults where necessary
        hdu.header['ORIGIN'] = "Unofficial data product"
        hdu.header['DATE'] = datetime.datetime.now().strftime("%Y-%m-%d")
        hdu.header['CREATOR'] = "lightkurve"
        hdu.header['OBJECT'] = self.target_id
        hdu.header['KEPLERID'] = self.target_id
        # Empty a bunch of keywords rather than having incorrect info
        for kw in ["PROCVER", "FILEVER", "CHANNEL", "MODULE", "OUTPUT",
                   "TIMVERSN", "CAMPAIGN", "DATA_REL", "TTABLEID",
                   "RA_OBJ", "DEC_OBJ"]:
            hdu.header[kw] = ""
        return hdu

    def _make_target_extension(self):
        """Create the 'TARGETTABLES' extension (i.e. extension #1)."""
        # Turn the data arrays into fits columns and initialize the HDU
        coldim = '({},{})'.format(self.n_cols, self.n_rows)
        eformat = '{}E'.format(self.n_rows * self.n_cols)
        jformat = '{}J'.format(self.n_rows * self.n_cols)
        cols = []
        cols.append(fits.Column(name='TIME', format='D', unit='BJD - 2454833',
                                array=self.time))
        cols.append(fits.Column(name='TIMECORR', format='E', unit='D',
                                array=self.timecorr))
        cols.append(fits.Column(name='CADENCENO', format='J',
                                array=self.cadenceno))
        cols.append(fits.Column(name='RAW_CNTS', format=jformat,
                                unit='count', dim=coldim,
                                array=self.raw_cnts))
        cols.append(fits.Column(name='FLUX', format=eformat,
                                unit='e-/s', dim=coldim,
                                array=self.flux))
        cols.append(fits.Column(name='FLUX_ERR', format=eformat,
                                unit='e-/s', dim=coldim,
                                array=self.flux_err))
        cols.append(fits.Column(name='FLUX_BKG', format=eformat,
                                unit='e-/s', dim=coldim,
                                array=self.flux_bkg))
        cols.append(fits.Column(name='FLUX_BKG_ERR', format=eformat,
                                unit='e-/s', dim=coldim,
                                array=self.flux_bkg_err))
        cols.append(fits.Column(name='COSMIC_RAYS', format=eformat,
                                unit='e-/s', dim=coldim,
                                array=self.cosmic_rays))
        cols.append(fits.Column(name='QUALITY', format='J',
                                array=self.quality))
        cols.append(fits.Column(name='POS_CORR1', format='E', unit='pixels',
                                array=self.pos_corr1))
        cols.append(fits.Column(name='POS_CORR2', format='E', unit='pixels',
                                array=self.pos_corr2))
        coldefs = fits.ColDefs(cols)
        hdu = fits.BinTableHDU.from_columns(coldefs)

        # Set the header with defaults
        template = self._header_template(1)
        for kw in template:
            if kw not in ['XTENSION', 'NAXIS1', 'NAXIS2', 'CHECKSUM', 'BITPIX']:
                try:
                    hdu.header[kw] = (self.keywords[kw],
                                      self.keywords.comments[kw])
                except KeyError:
                    hdu.header[kw] = (template[kw],
                                      template.comments[kw])

        # Override the defaults where necessary
        hdu.header['EXTNAME'] = 'TARGETTABLES'
        hdu.header['OBJECT'] = self.target_id
        hdu.header['KEPLERID'] = self.target_id
        for n in [5, 6, 7, 8, 9]:
            hdu.header["TFORM{}".format(n)] = eformat
            hdu.header["TDIM{}".format(n)] = coldim
        hdu.header['TFORM4'] = jformat
        hdu.header['TDIM4'] = coldim

        return hdu

    def _make_aperture_extension(self):
        """Create the aperture mask extension (i.e. extension #2)."""
        mask = 3 * np.ones((self.n_rows, self.n_cols), dtype='int32')
        hdu = fits.ImageHDU(mask)

        # Set the header from the template TPF again
        template = self._header_template(2)
        for kw in template:
            if kw not in ['XTENSION', 'NAXIS1', 'NAXIS2', 'CHECKSUM', 'BITPIX']:
                try:
                    hdu.header[kw] = (self.keywords[kw],
                                      self.keywords.comments[kw])
                except KeyError:
                    hdu.header[kw] = (template[kw],
                                      template.comments[kw])
        hdu.header['EXTNAME'] = 'APERTURE'
        return hdu

<<<<<<< HEAD
class TargetPixelFileCollection(object):
    """
    Collects multiple TPF objects together with helpful functions.
    """
    def __init__(self, targetPixelFiles):
        try:
            tpfs = np.asarray(targetPixelFiles)
        except:
            raise TypeError("Unable to parse input")
        self.data = {}
        for TPF in tpfs:
            if isinstance(TPF, TargetPixelFile) or isinstance(TPF, KeplerTargetPixelFile):
                if TPF.keplerid:
                    if TPF.keplerid in self.data:
                        self.data[TPF.keplerid].append(TPF)
                    else:
                        self.data[TPF.keplerid] = [TPF]
            else:
                raise TypeError("Object is not a TargetPixelFile instance")
        self.data[None] = []

    def __len__(self):
        length = 0
        for tpf_array in self.data.values():
            for tpf in tpf_array:
                length += 1
        return length

    def _ids(self):
        """
        Returns the kepler_ids of all the lightcurves as a dict_keys obj.
        """
        return self.data.keys()

    def __getitem__(self, kep_id):
        """
        Returns the lightcurve associated with the kepler_id. 
        """
        try: 
            return self.data[kep_id]
        except:
            raise ValueError('No TPF for ' + kep_id)

    def append(self, tpf):
        try:
            if tpf.keplerid in self.data:
                self.data[tpf.keplerid].append(tpf)
            else:
                self.data[tpf.keplerid] = [tpf]
        except:
            raise TypeError("Input is not a TPF")

    def __repr__(self):
        result = ""
        for TPF_array in self.data.values():
            for TPF in TPF_array:
                result += TPF.__repr__() + " "
            result += "\n"
        return result

    def plot(self, ax=None, **kwargs):
        """Plots a collection of TPF frames.

        Parameters
        ----------
        ax : matplotlib.axes._subplots.AxesSubplot
            A matplotlib axes object to plot into. If no axes is provided,
            a new one will be generated.
        
        kwargs : dict
            Dictionary of arguments to be passed to `matplotlib.pyplot.plot`.

        Returns
        -------
        ax : matplotlib.axes._subplots.AxesSubplot
            The matplotlib axes object.
        """
        from astropy.visualization import (ImageNormalize, LinearStretch, LogStretch)
        row_min = 10000
        row_max = 0
        num_samples = 0
        flux_min = 10000
        flux_max = 0
        col_min = 10000
        col_max = 0

        for tpf_array in self.data.values():
            for tpf in tpf_array:
                if tpf.row < row_min:
                    row_min = tpf.row
                if tpf.row + tpf.shape[1] > row_max:
                    row_max = tpf.row + tpf.shape[1]
                if tpf.column < col_min:
                    col_min = tpf.column
                if tpf.column + tpf.shape[2] > col_max:
                    col_max = tpf.column + tpf.shape[2]

                small = np.nanmin(tpf.flux[0])
                if small < flux_min:
                    flux_min = small
                large = np.nanmax(tpf.flux[0])
                if large > flux_max:
                    flux_max = large
        
        if ax is None:
            _, ax = plt.subplots()

        ax.set_xlim(col_min, col_max)
        ax.set_ylim(row_min, row_max)
        
        norm = ImageNormalize(vmin=flux_min, vmax=flux_max, stretch = LinearStretch())
        tpf = next(iter(self.data.values()))[0]
        cax = ax.imshow(tpf.flux[0], norm=norm)
        plt.colorbar(cax, ax=ax, norm=norm)

        for tpf_array in self.data.values():
            for tpf in tpf_array:
                tpf.plot(ax=ax, show_colorbar=False)

        plt.axis('equal')
        
        return ax
=======

class TessTargetPixelFile(TargetPixelFile):
    """
    Defines a TargetPixelFile class for the TESS Mission.
    Enables extraction of raw lightcurves and centroid positions.

    Attributes
    ----------
    path : str
        Path to a Kepler Target Pixel (FITS) File.
    quality_bitmask : str or int
        Bitmask specifying quality flags of cadences that should be ignored.
    kwargs : dict
        Keyword arguments passed to `astropy.io.fits.open()`.
    """
    def __init__(self, path, quality_bitmask=None, **kwargs):
        super(TessTargetPixelFile, self).__init__(path,
                                                  quality_bitmask=quality_bitmask,
                                                  **kwargs)
        try:
            self.targetid = self.header()['TICID']
        except KeyError:
            self.targetid = None

    def __repr__(self):
        return('TessTargetPixelFile(TICID: {})'.format(self.ticid))

    @property
    def ticid(self):
        return self.targetid

    @property
    def sector(self):
        try:
            return self.header()['SECTOR']
        except KeyError:
            return None

    @property
    def camera(self):
        try:
            return self.header()['CAMERA']
        except KeyError:
            return None

    @property
    def ccd(self):
        try:
            return self.header()['CCD']
        except KeyError:
            return None

    @property
    def mission(self):
        return 'TESS'

    @property
    def astropy_time(self):
        """Returns an AstroPy Time object for all good-quality cadences."""
        return btjd_to_astropy_time(btjd=self.time)

    def to_lightcurve(self, aperture_mask='pipeline'):
        """Performs aperture photometry.

        Parameters
        ----------
        aperture_mask : array-like, 'pipeline', or 'all'
            A boolean array describing the aperture such that `False` means
            that the pixel will be masked out.
            If the string 'all' is passed, all pixels will be used.
            The default behaviour is to use the TESS pipeline mask.
        Returns
        -------
        lc : TessLightCurve object
            Contains the summed flux within the aperture for each cadence.
        """
        aperture_mask = self._parse_aperture_mask(aperture_mask)
        if aperture_mask.sum() == 0:
            log.warning('Warning: aperture mask contains zero pixels.')
        centroid_col, centroid_row = self.centroids(aperture_mask)
        # Ignore warnings related to zero or negative errors
        with warnings.catch_warnings():
            warnings.simplefilter("ignore", RuntimeWarning)
            flux_err = np.nansum(self.flux_err[:, aperture_mask]**2, axis=1)**0.5

        keys = {'centroid_col': centroid_col,
                'centroid_row': centroid_row,
                'quality': self.quality,
                'sector': self.sector,
                'camera': self.camera,
                'ccd': self.ccd,
                'cadenceno': self.cadenceno,
                'ra': self.ra,
                'dec': self.dec,
                'ticid': self.ticid}
        return TessLightCurve(time=self.time,
                              time_format='btjd',
                              time_scale='tdb',
                              flux=np.nansum(self.flux[:, aperture_mask], axis=1),
                              flux_err=flux_err,
                              **keys)

    def get_bkg_lightcurve(self, aperture_mask=None):
        aperture_mask = self._parse_aperture_mask(aperture_mask)
        return LightCurve(time=self.time,
                          time_format='btjd',
                          time_scale='tdb',
                          flux=np.nansum(self.flux_bkg[:, aperture_mask], axis=1),
                          flux_err=self.flux_bkg_err)
>>>>>>> 00c1d0c9
<|MERGE_RESOLUTION|>--- conflicted
+++ resolved
@@ -24,10 +24,6 @@
             'TessTargetPixelFile', 'KeplerTargetPixelFileFactory',
             'TargetPixelFileCollection']
 
-<<<<<<< HEAD
-=======
-__all__ = ['KeplerTargetPixelFile', 'TessTargetPixelFile']
->>>>>>> 00c1d0c9
 log = logging.getLogger(__name__)
 
 
@@ -1066,7 +1062,7 @@
         hdu.header['EXTNAME'] = 'APERTURE'
         return hdu
 
-<<<<<<< HEAD
+
 class TargetPixelFileCollection(object):
     """
     Collects multiple TPF objects together with helpful functions.
@@ -1189,7 +1185,7 @@
         plt.axis('equal')
         
         return ax
-=======
+
 
 class TessTargetPixelFile(TargetPixelFile):
     """
@@ -1298,5 +1294,4 @@
                           time_format='btjd',
                           time_scale='tdb',
                           flux=np.nansum(self.flux_bkg[:, aperture_mask], axis=1),
-                          flux_err=self.flux_bkg_err)
->>>>>>> 00c1d0c9
+                          flux_err=self.flux_bkg_err)