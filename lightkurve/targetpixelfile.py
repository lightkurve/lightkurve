--- conflicted
+++ resolved
@@ -1264,14 +1264,9 @@
     
     
     @staticmethod
-<<<<<<< HEAD
     def from_fits_images(images_flux, position, images_raw_cnts=None, images_flux_err=None,
                          images_flux_bkg=None, images_flux_bkg_err=None, images_cosmic_rays=None,
                          size=(11, 11), extension=1, target_id="unnamed-target", hdu0_keywords=None, **kwargs):
-=======
-    def from_fits_images(images, position, size=(11, 11), extension=1,
-                         target_id="unnamed-target", hdu0_keywords=None, **kwargs):
->>>>>>> 4ef2c88b
         """Creates a new Target Pixel File from a set of images.
 
         This method is intended to make it easy to cut out targets from
@@ -1279,7 +1274,6 @@
 
         Parameters
         ----------
-<<<<<<< HEAD
         images_flux : list of str, or list of fits.ImageHDU objects
             Sorted list of FITS filename paths or ImageHDU objects to get
             the flux data from.
@@ -1300,23 +1294,12 @@
         images_cosmic_rays : list of str, or list of fits.ImageHDU objects
             Sorted list of FITS filename paths or ImageHDU objects to get
             the cosmic rays data from.
-=======
-        images : list of str, or list of fits.ImageHDU objects
-            Sorted list of FITS filename paths or ImageHDU objects to get
-            the data from.
-        position : astropy.SkyCoord
-            Position around which to cut out pixels.
->>>>>>> 4ef2c88b
         size : (int, int)
             Dimensions (cols, rows) to cut out around `position`.
         extension : int or str
             If `images` is a list of filenames, provide the extension number
-<<<<<<< HEAD
             or name to use. This should be the same for `images_flux` and `image_bkg`
             if provided. Default: 0.
-=======
-            or name to use. Default: 0.
->>>>>>> 4ef2c88b
         target_id : int or str
             Unique identifier of the target to be recorded in the TPF.
         hdu0_keywords : dict
@@ -1329,13 +1312,9 @@
         tpf : TargetPixelFile
             A new Target Pixel File assembled from the images.
         """
-<<<<<<< HEAD
         len_images = len(images_flux)
-        
+
         if len_images == 0:
-=======
-        if len(images) == 0:
->>>>>>> 4ef2c88b
             raise ValueError('One or more images must be passed.')
         if not isinstance(position, SkyCoord):
             raise ValueError('Position must be an astropy.coordinates.SkyCoord.')
@@ -1356,7 +1335,6 @@
             else:
                 hdu = fits.open(img)[extension]
             return hdu
-<<<<<<< HEAD
         
         # Define a helper function to cutout images if not None
         def _cutout_image(hdu, position, wcs_ref, size):
@@ -1372,34 +1350,21 @@
                 cutout_data = cutout.data
                 cutout_wcs = cutout.wcs
             return cutout_data, cutout_wcs
-=======
->>>>>>> 4ef2c88b
 
         # Set the default extension if unspecified
         if extension is None:
             extension = 0
-<<<<<<< HEAD
             if isinstance(images_flux[0], str) and images_flux[0].endswith("ffic.fits"):
-=======
-            if isinstance(images[0], str) and images[0].endswith("ffic.fits"):
->>>>>>> 4ef2c88b
                 extension = 1  # TESS FFIs have the image data in extension #1
 
         # If no position is given, ensure the cut-out size matches the image size
         if position is None:
-<<<<<<< HEAD
             size = _open_image(images_flux[0], extension).data.shape
 
         # Find middle image to use as a WCS reference
         try:
             mid_hdu = _open_image(images_flux[int(len_images / 2) - 1], extension)
-=======
-            size = _open_image(images[0], extension).data.shape
-
-        # Find middle image to use as a WCS reference
-        try:
-            mid_hdu = _open_image(images[int(len(images) / 2) - 1], extension)
->>>>>>> 4ef2c88b
+
             wcs_ref = WCS(mid_hdu)
             column, row = wcs_ref.all_world2pix(
                             np.asarray([[position.ra.deg], [position.dec.deg]]).T,
@@ -1408,11 +1373,7 @@
             raise e
 
         # Create a factory and set default keyword values based on the middle image
-<<<<<<< HEAD
         factory = TargetPixelFileFactory(n_cadences=len_images,
-=======
-        factory = TargetPixelFileFactory(n_cadences=len(images),
->>>>>>> 4ef2c88b
                                                n_rows=size[0],
                                                n_cols=size[1],
                                                target_id=target_id)
@@ -1427,7 +1388,6 @@
 
         allkeys = hdu0_keywords.copy()
         allkeys.update(carry_keywords)
-<<<<<<< HEAD
         
         img_list = [images_raw_cnts, images_flux, images_flux_err, images_flux_bkg, images_flux_bkg_err, images_cosmic_rays]
 
@@ -1443,18 +1403,7 @@
 
             # Get positional shift of the image compared to the reference WCS
             wcs_current = WCS(hdu_idx)
-=======
-
-        for idx, img in tqdm(enumerate(images), total=len(images)):
-            hdu = _open_image(img, extension)
-
-            if idx == 0:  # Get default keyword values from the first image
-                factory.keywords = hdu.header
-
-
-            # Get positional shift of the image compared to the reference WCS
-            wcs_current = WCS(hdu.header)
->>>>>>> 4ef2c88b
+
             column_current, row_current = wcs_current.all_world2pix(
                 np.asarray([[position.ra.deg], [position.dec.deg]]).T, 0)[0]
             column_ref, row_ref = wcs_ref.all_world2pix(
@@ -1465,7 +1414,6 @@
                 # standard for being too long, but we use it for consistency
                 # with the TPF column name.  Hence we ignore the warning.
                 warnings.simplefilter("ignore", AstropyWarning)
-<<<<<<< HEAD
                 hdu_idx['POS_CORR1'] = column_current - column_ref
                 hdu_idx['POS_CORR2'] = row_current - row_ref
 
@@ -1478,26 +1426,11 @@
             factory.add_cadence(frameno=idx, raw_cnts=raw_cnts, flux=flux, flux_err=flux_err,
                                 flux_bkg=flux_bkg, flux_bkg_err=flux_bkg_err, cosmic_rays=cosmic_rays,
                                 header=hdu_idx)
-=======
-                hdu.header['POS_CORR1'] = column_current - column_ref
-                hdu.header['POS_CORR2'] = row_current - row_ref
-
-            if position is None:
-                cutout = hdu
-            else:
-                cutout = Cutout2D(hdu.data, position, wcs=wcs_ref,
-                                  size=size, mode='partial')
-            factory.add_cadence(frameno=idx, flux=cutout.data, header=hdu.header)
->>>>>>> 4ef2c88b
 
         ext_info = {}
         ext_info['TFORM4'] = '{}J'.format(size[0] * size[1])
         ext_info['TDIM4'] = '({},{})'.format(size[0], size[1])
-<<<<<<< HEAD
         ext_info.update(wcs.to_header())
-=======
-        ext_info.update(cutout.wcs.to_header())
->>>>>>> 4ef2c88b
 
         # TPF contains multiple data columns that require WCS
         for m in [4, 5, 6, 7, 8, 9]:
