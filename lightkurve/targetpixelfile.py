--- conflicted
+++ resolved
@@ -15,7 +15,7 @@
 import matplotlib.pyplot as plt
 import numpy as np
 from tqdm import tqdm
-<<<<<<< HEAD
+
 from astropy.coordinates import SkyCoord
 from astropy.wcs.utils import skycoord_to_pixel, pixel_to_skycoord
 from astropy.io.fits.card import Undefined
@@ -26,14 +26,7 @@
 from .prf import KeplerPRF
 from .utils import KeplerQualityFlags, TessQualityFlags, \
                    plot_image, bkjd_to_astropy_time, btjd_to_astropy_time, \
-                   query_catalog
-=======
-from . import PACKAGEDIR
-from .lightcurve import KeplerLightCurve, TessLightCurve, LightCurve
-from .prf import KeplerPRF
-from .utils import (KeplerQualityFlags, plot_image, bkjd_to_astropy_time,
-                    btjd_to_astropy_time, query_catalog, kpmag_to_flux)
->>>>>>> e95b90fe
+                   query_catalog, kpmag_to_flux
 from .mast import download_kepler_products
 
 __all__ = ['KeplerTargetPixelFile', 'TessTargetPixelFile']
@@ -54,28 +47,9 @@
         else:
             self.hdu = fits.open(self.path, **kwargs)
         self.quality_bitmask = quality_bitmask
+        self.quality_mask = self._quality_mask(quality_bitmask)
         self.targetid = targetid
 
-<<<<<<< HEAD
-
-    def get_sources(self, catalog=None, magnitude_limit=18, dist_tolerance=3):
-        """
-        Returns a crossmatched table of stars that are centered on the target
-        of the tpf file. Current catalog supported are KIC, EPIC and Gaia DR2.
-
-        Parameters
-        -----------
-        catalog: string
-            Indicate catalog assigned for mission. If Kepler, catalog will be KIC
-            if K2 catalog is EPIC.
-        magnitude_limit : int or float
-            Limit the returned magnitudes to only stars brighter than magnitude_limit.
-            Default 18.
-        dist_tolerance: float
-            Tolerance for source matching in pixels. Sources that fall within this
-            tolerance of pixels in the KeplerTargetPixelFile will be returned in the result.
-            Default is 3 pixels (12 arcsec).
-=======
     def get_sources(self, catalog=None, magnitude_limit=18, edge_tolerance=12):
         """Returns a table of sources known to exist in the TPF file.
 
@@ -96,27 +70,10 @@
         edge_tolerance: float
             Maximum distance (in arcseconds) a source may be located beyond
             the edge of the target pixel file.
->>>>>>> e95b90fe
 
         Returns
         -------
         result : astropy.table
-<<<<<<< HEAD
-            Astropy table with the following columns
-        ID : astropy.table.column (KIC & EPIC)
-            Catalog ID from catalog.
-        RAJ200: astropy.table.column (KIC & EPIC)
-            Right ascension [degrees]
-        DEJ2000: astropy.table.column (KIC & EPIC)
-            Declination [deg]
-        pmRA: astropy.table.column (KIC & EPIC)
-            Proper motion for right ascension [mas/year]
-        pmDEC: astropy.table.column (KIC & EPIC)
-        Kpmag: astropy.table.column (KIC & EPIC)
-            Magnitude in Kepler band [mag]
-        """
-
-=======
             Astropy table with the following columns:
             - ID : Catalog ID from catalog.
             - RA: Right ascension of data epoch [degrees] (KIC & EPIC & Gaia DR2)
@@ -130,54 +87,12 @@
             - predicted_flux: Predicted flux of source [e-/s]
             - epoch: Epoch of data [years]
         """
->>>>>>> e95b90fe
         if catalog is None:
             if self.mission == 'Kepler':
                 catalog = 'KIC'
             elif self.mission == 'K2':
                 catalog = 'EPIC'
             else:
-<<<<<<< HEAD
-                log.error('Please provide a catalog.')
-
-        #Skycoord the centre of target
-        cent = SkyCoord(ra=self.ra, dec=self.dec, frame='icrs', unit=(u.deg, u.deg))
-
-        #Find the size of the TPF
-        radius = np.max(self.flux.shape[1:]) * 4 * u.arcsecond
-
-        # query around centre with radius
-        data = query_catalog(cent, radius=radius, catalog=catalog)
-
-        # Load ra & dec of all tpf pixels
-        pixels_ra, pixels_dec = self.get_coordinates(cadence='all')
-
-        # Reduce calculation for astroy seperation
-        pixel_radec = np.asarray([pixels_ra.ravel(), pixels_dec.ravel()])
-        pixel_radec = np.round(pixel_radec, decimals=5)
-
-        # Return unique pairs
-        pixel_pairs = (np.unique(pixel_radec, axis=1))
-
-        # Make pixel pairs into SkyCoord
-        sky_pixel_pairs = SkyCoord(ra=pixel_pairs[0]*u.deg, dec=pixel_pairs[1]*u.deg, frame='icrs', unit=(u.deg, u.deg))
-        # Make pairs in sky_sources
-        sky_sources = SkyCoord(ra=data['RA'], dec=data['Dec'], frame='icrs', unit=(u.deg, u.deg))
-
-        seperation_mask = []
-        for i in range (len(data)):
-            s = sky_pixel_pairs.separation(sky_sources[i])  # Estimate seperation
-            seperation = np.any(s.arcsec <= dist_tolerance)
-            seperation_mask.append(seperation)
-
-
-        sep_mask = np.array(seperation_mask, dtype=bool)
-
-        # Make sure it's bright enough
-        sep_mask &= data['mag'] < magnitude_limit
-
-        return data[sep_mask]
-=======
                 raise ValueError('Please provide a catalog (KIC, EPIC, or GaiaDR2).')
         if catalog == 'Gaia2':
             catalog_epoch = 2015.5
@@ -209,7 +124,8 @@
         # Create a `separation_mask` which is True for the sources in the catalog
         # which which are separated by less than `edge_tolerance` from any pixel
         is_source_in_tpf = np.zeros(len(sky_catalog), dtype=bool)
-        for idx in range(len(           sep = sky_pixel_pairs.separation(catalog_skycoords[idx])
+        for idx in range(len(source_list)):
+            sep = sky_pixel_pairs.separation(catalog_skycoords[idx])
             is_source_in_tpf[idx] = np.any(sep.arcsec <= edge_tolerance)
         is_source_in_tpf = np.array(is_source_in_tpf, dtype=bool)
 
@@ -237,7 +153,6 @@
 
         return source_list
 
->>>>>>> e95b90fe
 
     @property
     def hdu(self):
@@ -259,8 +174,6 @@
         """Returns the header for a given extension."""
         return self.hdu[ext].header
 
-<<<<<<< HEAD
-=======
     def get_prf_model(self):
         """Returns an object of SimpleKeplerPRF initialized using the
         necessary metadata in the tpf object.
@@ -375,7 +288,6 @@
             return np.ones(len(self.hdu[1].data['TIME']), dtype=bool)
         return (self.hdu[1].data['QUALITY'] & bitmask) == 0
 
->>>>>>> e95b90fe
     @property
     def ra(self):
         """Right Ascension of target ('RA_OBJ' header keyword)."""
