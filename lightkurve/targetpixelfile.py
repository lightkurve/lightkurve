--- conflicted
+++ resolved
@@ -20,15 +20,10 @@
 from .utils import KeplerQualityFlags, plot_image, bkjd_to_astropy_time
 from .mast import download_kepler_products
 
-
-<<<<<<< HEAD
 __all__ = ['KeplerTargetPixelFile', 'TargetPixelFile',
             'TessTargetPixelFile', 'KeplerTargetPixelFileFactory',
             'TargetPixelFileCollection']
-=======
-
-__all__ = ['KeplerTargetPixelFile']
->>>>>>> d2d7d3d5
+
 log = logging.getLogger(__name__)
 
 
