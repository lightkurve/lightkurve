--- conflicted
+++ resolved
@@ -14,15 +14,9 @@
 from tqdm import tqdm
 
 from . import PACKAGEDIR
-<<<<<<< HEAD
-from .lightcurve import KeplerLightCurve, LightCurve
+from .lightcurve import KeplerLightCurve, TessLightCurve, LightCurve
 from .prf import KeplerPRF
-from .utils import KeplerQualityFlags, plot_image, bkjd_to_astropy_time
-=======
-from .lightcurve import KeplerLightCurve, TessLightCurve, LightCurve
-from .prf import SimpleKeplerPRF
 from .utils import KeplerQualityFlags, plot_image, bkjd_to_astropy_time, btjd_to_astropy_time
->>>>>>> c5c22cbe
 from .mast import download_kepler_products
 
 
@@ -67,121 +61,10 @@
         """Returns the header for a given extension."""
         return self.hdu[ext].header
 
-<<<<<<< HEAD
-    def get_prf_model(self):
-        """Returns an object of SimpleKeplerPRF initialized using the
-        necessary metadata in the tpf object.
-
-        Returns
-        -------
-        prf : instance of SimpleKeplerPRF
-        """
-
-        return KeplerPRF(channel=self.channel, shape=self.shape[1:],
-                         column=self.column, row=self.row)
-
-    @property
-    def wcs(self):
-        """Returns an astropy.wcs.WCS object with the World Coordinate System
-        solution for the target pixel file.
-
-        Returns
-        -------
-        w : astropy.wcs.WCS object
-            WCS solution
-        """
-        # Use WCS keywords of the 5th column (FLUX)
-        wcs_keywords = {'1CTYP5': 'CTYPE1',
-                        '2CTYP5': 'CTYPE2',
-                        '1CRPX5': 'CRPIX1',
-                        '2CRPX5': 'CRPIX2',
-                        '1CRVL5': 'CRVAL1',
-                        '2CRVL5': 'CRVAL2',
-                        '1CUNI5': 'CUNIT1',
-                        '2CUNI5': 'CUNIT2',
-                        '1CDLT5': 'CDELT1',
-                        '2CDLT5': 'CDELT2',
-                        '11PC5': 'PC1_1',
-                        '12PC5': 'PC1_2',
-                        '21PC5': 'PC2_1',
-                        '22PC5': 'PC2_2'}
-        mywcs = {}
-        for oldkey, newkey in wcs_keywords.items():
-            mywcs[newkey] = self.hdu[1].header[oldkey]
-        return WCS(mywcs)
-
-    def get_coordinates(self, cadence='all'):
-        """Returns two 3D arrays of RA and Dec values in decimal degrees.
-
-        If cadence number is given, returns 2D arrays for that cadence. If
-        cadence is 'all' returns one RA, Dec value for each pixel in every cadence.
-        Uses the WCS solution and the POS_CORR data from TPF header.
-
-        Parameters
-        ----------
-        cadence : 'all' or int
-            Which cadences to return the RA Dec coordinates for.
-
-        Returns
-        -------
-        ra : numpy array, same shape as tpf.flux[cadence]
-            Array containing RA values for every pixel, for every cadence.
-        dec : numpy array, same shape as tpf.flux[cadence]
-            Array containing Dec values for every pixel, for every cadence.
-        """
-        w = self.wcs
-        X, Y = np.meshgrid(np.arange(self.shape[2]), np.arange(self.shape[1]))
-        pos_corr1_pix, pos_corr2_pix = self.hdu[1].data['POS_CORR1'], self.hdu[1].data['POS_CORR2']
-
-        # We zero POS_CORR* when the values are NaN or make no sense (>50px)
-        with warnings.catch_warnings():  # Comparing NaNs to numbers is OK here
-            warnings.simplefilter("ignore", RuntimeWarning)
-            bad = np.any([~np.isfinite(pos_corr1_pix),
-                          ~np.isfinite(pos_corr2_pix),
-                          np.abs(pos_corr1_pix) < 50,
-                          np.abs(pos_corr2_pix) < 50], axis=0)
-        pos_corr1_pix[bad], pos_corr2_pix[bad] = 0, 0
-
-        # Add in POSCORRs
-        X = (np.atleast_3d(X).transpose([2, 0, 1]) +
-             np.atleast_3d(pos_corr1_pix).transpose([1, 2, 0]))
-        Y = (np.atleast_3d(Y).transpose([2, 0, 1]) +
-             np.atleast_3d(pos_corr2_pix).transpose([1, 2, 0]))
-
-        # Pass through WCS
-        ra, dec = w.wcs_pix2world(X.ravel(), Y.ravel(), 1)
-        ra = ra.reshape((pos_corr1_pix.shape[0], self.shape[1], self.shape[2]))
-        dec = dec.reshape((pos_corr2_pix.shape[0], self.shape[1], self.shape[2]))
-        ra, dec = ra[self.quality_mask], dec[self.quality_mask]
-        if cadence is not 'all':
-            return ra[cadence], dec[cadence]
-        return ra, dec
-
-    @property
-    def keplerid(self):
-        return self.header()['KEPLERID']
-
-    @property
-    def obsmode(self):
-        return self.header()['OBSMODE']
-
-    @property
-    def module(self):
-        return self.header()['MODULE']
-
-    @property
-    def channel(self):
-        return self.header()['CHANNEL']
-
-    @property
-    def output(self):
-        return self.header()['OUTPUT']
-=======
     def _quality_mask(self, bitmask):
         if bitmask is None:
             return np.ones(len(self.hdu[1].data['TIME']), dtype=bool)
         return (self.hdu[1].data['QUALITY'] & bitmask) == 0
->>>>>>> c5c22cbe
 
     @property
     def ra(self):
@@ -831,7 +714,7 @@
         return (self.hdu[1].data['QUALITY'] & bitmask) == 0
 
     def get_prf_model(self):
-        """Returns an object of SimpleKeplerPRF initialized using the
+        """Returns an object of KeplerPRF initialized using the
         necessary metadata in the tpf object.
 
         Returns
@@ -839,8 +722,8 @@
         prf : instance of SimpleKeplerPRF
         """
 
-        return SimpleKeplerPRF(channel=self.channel, shape=self.shape[1:],
-                               column=self.column, row=self.row)
+        return KeplerPRF(channel=self.channel, shape=self.shape[1:],
+                         column=self.column, row=self.row)
 
     @property
     def keplerid(self):
