--- conflicted
+++ resolved
@@ -1324,44 +1324,6 @@
 
     def get_bkg_lightcurve(self, aperture_mask=None):
         aperture_mask = self._parse_aperture_mask(aperture_mask)
-<<<<<<< HEAD
-        return LightCurve(time=self.time,
-                          time_format='btjd',
-                          time_scale='tdb',
-                          flux=np.nansum(self.flux_bkg[:, aperture_mask], axis=1),
-                          flux_err=self.flux_bkg_err)
-
-class TargetPixelFileCollection(Collection):
-    """Represents a set of Target Pixel Files
-
-    Attributes
-    ----------
-    data: array
-        List of TPF objects.
-    k_id: dictionary
-        Mapping keplerid to index in self.data
-    """
-    def __init__(self, tpfs):
-        super(TargetPixelFileCollection, self).__init__(tpfs)
-
-    def plot(self, ax=None, **kwargs):
-        """Plots a collection of TPF objects in space.
-
-        Parameters
-        ----------
-        ax : matplotlib.axes._subplots.AxesSubplot
-            A matplotlib axes object to plot into. If no axes is provided,
-            a new one will be generated.
-
-        kwargs : dict
-            Dictionary of arguments to be passed to `matplotlib.pyplot.plot`.
-
-        Returns
-        -------
-        ax : matplotlib.axes._subplots.AxesSubplot
-        """
-        raise NotImplementedError('Plotting TPFs has not been implemented')
-=======
         # Ignore warnings related to zero or negative errors
         with warnings.catch_warnings():
             warnings.simplefilter("ignore", RuntimeWarning)
@@ -1380,4 +1342,35 @@
                               flux=np.nansum(self.flux_bkg[:, aperture_mask], axis=1),
                               flux_err=flux_bkg_err,
                               **keys)
->>>>>>> 35220849
+
+class TargetPixelFileCollection(Collection):
+    """Represents a set of Target Pixel Files
+
+    Attributes
+    ----------
+    data: array
+        List of TPF objects.
+    k_id: dictionary
+        Mapping keplerid to index in self.data
+    """
+    def __init__(self, tpfs):
+        super(TargetPixelFileCollection, self).__init__(tpfs)
+
+    def plot(self, ax=None, **kwargs):
+        """Plots a collection of TPF objects in space.
+
+        Parameters
+        ----------
+        ax : matplotlib.axes._subplots.AxesSubplot
+            A matplotlib axes object to plot into. If no axes is provided,
+            a new one will be generated.
+
+        kwargs : dict
+            Dictionary of arguments to be passed to `matplotlib.pyplot.plot`.
+
+        Returns
+        -------
+        ax : matplotlib.axes._subplots.AxesSubplot
+        """
+        raise NotImplementedError('Plotting TPFs has not been implemented')
+        