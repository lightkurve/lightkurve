--- conflicted
+++ resolved
@@ -158,13 +158,9 @@
     assert fold.targetid == lc.targetid
     assert fold.label == lc.label
     assert fold.meta == lc.meta
-<<<<<<< HEAD
     assert_array_equal(np.sort(fold.time_original), lc.time)
-    fold = lc.fold(period=1, transit_midpoint=-0.1)
-=======
     assert len(fold.time_original) == len(lc.time)
     fold = lc.fold(period=1, phase=-0.1)
->>>>>>> 8307c79a
     assert_almost_equal(fold.time[0], -0.5, 2)
     assert_almost_equal(np.min(fold.phase), -0.5, 2)
     assert_almost_equal(np.max(fold.phase), 0.5, 2)
