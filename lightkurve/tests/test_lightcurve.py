from __future__ import division, print_function

import pytest
import numpy as np
from numpy.testing import (assert_almost_equal, assert_array_equal,
                           assert_allclose)
from astropy.io import fits as pyfits
from ..lightcurve import (LightCurve, KeplerLightCurve, TessLightCurve,
                          iterative_box_period_search, LightCurveCollection)
from ..lightcurvefile import KeplerLightCurveFile, TessLightCurveFile

# 8th Quarter of Tabby's star
TABBY_Q8 = ("https://archive.stsci.edu/missions/kepler/lightcurves"
            "/0084/008462852/kplr008462852-2011073133259_llc.fits")
TABBY_TPF = ("https://archive.stsci.edu/missions/kepler/target_pixel_files"
             "/0084/008462852/kplr008462852-2011073133259_lpd-targ.fits.gz")
K2_C08 = ("https://archive.stsci.edu/missions/k2/lightcurves/c8/"
          "220100000/39000/ktwo220139473-c08_llc.fits")
KEPLER10 = ("https://archive.stsci.edu/missions/kepler/lightcurves/"
            "0119/011904151/kplr011904151-2010009091648_llc.fits")
TESS_SIM = ("https://archive.stsci.edu/missions/tess/ete-6/tid/00/000/"
            "004/104/tess2019128220341-0000000410458113-0016-s_lc.fits")


def test_LightCurve():
    err_string = ("Input arrays have different lengths."
                  " len(time)=5, len(flux)=4")
    time = np.array([1, 2, 3, 4, 5])
    flux = np.array([1, 2, 3, 4])

    with pytest.raises(ValueError) as err:
        LightCurve(time=time, flux=flux)
    assert err_string == err.value.args[0]


def test_math_operators():
    lc = LightCurve(time=np.arange(1, 5), flux=np.arange(1, 5), flux_err=np.arange(1, 5))
    lc_add = lc + 1
    lc_sub = lc - 1
    lc_mul = lc * 2
    lc_div = lc / 2
    assert_array_equal(lc_add.flux, lc.flux + 1)
    assert_array_equal(lc_sub.flux, lc.flux - 1)
    assert_array_equal(lc_mul.flux, lc.flux * 2)
    assert_array_equal(lc_div.flux, lc.flux / 2)


def test_rmath_operators():
    lc = LightCurve(time=np.arange(1, 5), flux=np.arange(1, 5), flux_err=np.arange(1, 5))
    lc_add = 1 + lc
    lc_sub = 1 - lc
    lc_mul = 2 * lc
    lc_div = 2 / lc
    assert_array_equal(lc_add.flux, lc.flux + 1)
    assert_array_equal(lc_sub.flux, 1 - lc.flux)
    assert_array_equal(lc_mul.flux, lc.flux * 2)
    assert_array_equal(lc_div.flux, 2 / lc.flux)


@pytest.mark.remote_data
@pytest.mark.parametrize("path, mission", [(TABBY_Q8, "Kepler"), (K2_C08, "K2")])
def test_KeplerLightCurveFile(path, mission):
    lcf = KeplerLightCurveFile(path, quality_bitmask=None)
    hdu = pyfits.open(path)
    kplc = lcf.get_lightcurve('SAP_FLUX')

    assert kplc.channel == lcf.channel
    assert kplc.mission.lower() == mission.lower()
    if kplc.mission.lower() == 'kepler':
        assert kplc.campaign is None
        assert kplc.quarter == 8
    elif kplc.mission.lower() == 'k2':
        assert kplc.campaign == 8
        assert kplc.quarter is None
    assert kplc.astropy_time.scale == 'tdb'

    assert_array_equal(kplc.time, hdu[1].data['TIME'])
    assert_array_equal(kplc.flux, hdu[1].data['SAP_FLUX'])

    with pytest.raises(KeyError):
        lcf.get_lightcurve('BLABLA')


@pytest.mark.remote_data
@pytest.mark.parametrize("quality_bitmask",
                         ['hardest', 'hard', 'default', None,
                          1, 100, 2096639])
def test_TessLightCurveFile(quality_bitmask):
    tess_file = TessLightCurveFile(TESS_SIM, quality_bitmask=quality_bitmask)
    hdu = pyfits.open(TESS_SIM)
    tlc = tess_file.SAP_FLUX

    assert tlc.mission.lower() == 'tess'
    assert_array_equal(tlc.time, hdu[1].data['TIME'])
    assert_array_equal(tlc.flux, hdu[1].data['SAP_FLUX'])


@pytest.mark.remote_data
@pytest.mark.parametrize("quality_bitmask, answer", [('hardest', 2661),
                                                     ('hard', 2706), ('default', 3113), (None, 3279),
                                                     (1, 3279), (100, 3252), (2096639, 2661)])
def test_bitmasking(quality_bitmask, answer):
    """Test whether the bitmasking behaves like it should"""
    lcf = KeplerLightCurveFile(TABBY_Q8, quality_bitmask=quality_bitmask)
    flux = lcf.get_lightcurve('SAP_FLUX').flux
    assert len(flux) == answer


def test_lightcurve_fold():
    """Test the ``LightCurve.fold()`` method."""
    lc = LightCurve(time=np.linspace(0, 10, 100), flux=np.zeros(100)+1)
    fold = lc.fold(period=1)
    assert_almost_equal(fold.phase[0], -0.5, 2)
    assert_almost_equal(np.min(fold.phase), -0.5, 2)
    assert_almost_equal(np.max(fold.phase), 0.5, 2)
    fold = lc.fold(period=1, phase=-0.1)
    assert_almost_equal(fold.time[0], -0.5, 2)
    assert_almost_equal(np.min(fold.phase), -0.5, 2)
    assert_almost_equal(np.max(fold.phase), 0.5, 2)
    fold.plot()


def test_lightcurve_append():
    """Test ``LightCurve.append()``."""
    lc = LightCurve(time=[1, 2, 3], flux=[1, .5, 1], flux_err=[0.1, 0.2, 0.3])
    lc = lc.append(lc)
    assert_array_equal(lc.time, 2*[1, 2, 3])
    assert_array_equal(lc.flux, 2*[1, .5, 1])
    assert_array_equal(lc.flux_err, 2*[0.1, 0.2, 0.3])
    # KeplerLightCurve has extra data
    lc = KeplerLightCurve(time=[1, 2, 3], flux=[1, .5, 1],
                          centroid_col=[4, 5, 6], centroid_row=[7, 8, 9],
                          cadenceno=[10, 11, 12], quality=[10, 20, 30])
    lc = lc.append(lc)
    assert_array_equal(lc.time, 2*[1, 2, 3])
    assert_array_equal(lc.flux, 2*[1, .5, 1])
    assert_array_equal(lc.centroid_col, 2*[4, 5, 6])
    assert_array_equal(lc.centroid_row, 2*[7, 8, 9])
    assert_array_equal(lc.cadenceno, 2*[10, 11, 12])
    assert_array_equal(lc.quality, 2*[10, 20, 30])


def test_lightcurve_append_multiple():
    """Test ``LightCurve.append()`` for multiple lightcurves at once."""
    lc = LightCurve(time=[1, 2, 3], flux=[1, .5, 1])
    lc = lc.append([lc, lc, lc])
    assert_array_equal(lc.flux, 4*[1, .5, 1])
    assert_array_equal(lc.time, 4*[1, 2, 3])


@pytest.mark.remote_data
def test_lightcurve_plot():
    """Sanity check to verify that lightcurve plotting works"""
    for lcf in [KeplerLightCurveFile(TABBY_Q8), TessLightCurveFile(TESS_SIM)]:
        lcf.plot()
        lcf.plot(flux_types=['SAP_FLUX', 'PDCSAP_FLUX'])
        lcf.SAP_FLUX.plot()
        lcf.SAP_FLUX.plot(normalize=False, fill=False, title="Not the default")

@pytest.mark.remote_data
def test_lightcurve_seismology_plot():
    """Sanity check to verify that lightcurve plotting works"""
    lcf = KeplerLightCurveFile(TABBY_Q8)
    lcf.plot(seismology=True)
    lcf.plot(seismology=True, normalize_seismology=True)
    

def test_cdpp():
    """Test the basics of the CDPP noise metric."""
    # A flat lightcurve should have a CDPP close to zero
    assert_almost_equal(LightCurve(np.arange(200), np.ones(200)).cdpp(), 0)
    # An artificial lightcurve with sigma=100ppm should have cdpp=100ppm
    lc = LightCurve(np.arange(10000), np.random.normal(loc=1, scale=100e-6, size=10000))
    assert_almost_equal(lc.cdpp(transit_duration=1), 100, decimal=-0.5)
    # Transit_duration must be an integer (cadences)
    with pytest.raises(ValueError):
        lc.cdpp(transit_duration=6.5)


@pytest.mark.remote_data
def test_cdpp_tabby():
    """Compare the cdpp noise metric against the pipeline value."""
    lcf = KeplerLightCurveFile(TABBY_Q8)
    # Tabby's star shows dips after cadence 1000 which increase the cdpp
    lc = LightCurve(lcf.PDCSAP_FLUX.time[:1000], lcf.PDCSAP_FLUX.flux[:1000])
    assert(np.abs(lc.cdpp() - lcf.header(ext=1)['CDPP6_0']) < 30)


def test_bin():
    """Does binning work?"""
    lc = LightCurve(time=np.arange(10),
                    flux=2*np.ones(10),
                    flux_err=2**.5*np.ones(10))
    binned_lc = lc.bin(binsize=2)
    assert_allclose(binned_lc.flux, 2*np.ones(5))
    assert_allclose(binned_lc.flux_err, np.ones(5))
    assert len(binned_lc.time) == 5
    with pytest.raises(ValueError):
        lc.bin(method='doesnotexist')
    # If `flux_err` is missing, the errors on the bins should be the stddev
    lc = LightCurve(time=np.arange(10),
                    flux=2*np.ones(10))
    binned_lc = lc.bin(binsize=2)
    assert_allclose(binned_lc.flux_err, np.zeros(5))


def test_bin_quality():
    """Binning must also revise the quality and centroid columns."""
    lc = KeplerLightCurve(time=[1, 2, 3, 4],
                          flux=[1, 1, 1, 1],
                          quality=[0, 1, 2, 3],
                          centroid_col=[0, 1, 0, 1],
                          centroid_row=[0, 2, 0, 2])
    binned_lc = lc.bin(binsize=2)
    assert_allclose(binned_lc.quality, [1, 3])  # Expect bitwise or
    assert_allclose(binned_lc.centroid_col, [0.5, 0.5])  # Expect mean
    assert_allclose(binned_lc.centroid_row, [1, 1])  # Expect mean


def test_normalize():
    """Does the `LightCurve.normalize()` method normalize the flux?"""
    lc = LightCurve(time=np.arange(10), flux=5*np.ones(10), flux_err=0.05*np.ones(10))
    assert_allclose(np.median(lc.normalize().flux), 1)
    assert_allclose(np.median(lc.normalize().flux_err), 0.05/5)


@pytest.mark.remote_data
def test_iterative_box_period_search():
    """Can we recover the orbital period of Kepler-10b?"""
    answer = 0.837495  # wikipedia
    klc = KeplerLightCurveFile(KEPLER10)
    pdc = klc.PDCSAP_FLUX
    flat, trend = pdc.flatten(return_trend=True)

    _, _, kepler10b_period = iterative_box_period_search(flat, min_period=.5, max_period=1,
                                                         nperiods=101, period_scale='log')
    assert abs(kepler10b_period - answer) < 1e-2


def test_to_pandas():
    """Test the `LightCurve.to_pandas()` method."""
    time, flux, flux_err = range(3), np.ones(3), np.zeros(3)
    lc = LightCurve(time, flux, flux_err)
    try:
        df = lc.to_pandas()
        assert_allclose(df.index, time)
        assert_allclose(df.flux, flux)
        assert_allclose(df.flux_err, flux_err)
    except ImportError:
        # pandas is an optional dependency
        pass


def test_to_pandas_kepler():
    """When to_pandas() is executed on a KeplerLightCurve, it should include
    extra columns such as `quality`."""
    time, flux, quality = range(3), np.ones(3), np.zeros(3)
    lc = KeplerLightCurve(time, flux, quality=quality)
    try:
        df = lc.to_pandas()
        assert_allclose(df.quality, quality)
    except ImportError:
        # pandas is an optional dependency
        pass


def test_to_table():
    """Test the `LightCurve.to_table()` method."""
    time, flux, flux_err = range(3), np.ones(3), np.zeros(3)
    lc = LightCurve(time, flux, flux_err)
    tbl = lc.to_table()
    assert_allclose(tbl['time'], time)
    assert_allclose(tbl['flux'], flux)
    assert_allclose(tbl['flux_err'], flux_err)


def test_to_csv():
    """Test the `LightCurve.to_csv()` method."""
    time, flux, flux_err = range(3), np.ones(3), np.zeros(3)
    try:
        lc = LightCurve(time, flux, flux_err)
        assert(lc.to_csv(index=False) == 'time,flux,flux_err\n0,1.0,0.0\n1,1.0,0.0\n2,1.0,0.0\n')
    except ImportError:
        # pandas is an optional dependency
        pass


def test_to_fits():
    """Test the KeplerLightCurve.to_fits() method"""
    lcf = KeplerLightCurveFile(TABBY_Q8)
    hdu = lcf.PDCSAP_FLUX.to_fits()
    assert type(hdu).__name__ is 'HDUList'
    assert len(hdu) == 2
    assert hdu[0].header['EXTNAME'] == 'PRIMARY'
    assert hdu[1].header['EXTNAME'] == 'LIGHTCURVE'
    assert hdu[1].header['TTYPE1'] == 'TIME'
    assert hdu[1].header['TTYPE2'] == 'FLUX'
    assert hdu[1].header['TTYPE3'] == 'FLUX_ERR'
    assert hdu[1].header['TTYPE4'] == 'CADENCENO'
    hdu = LightCurve([0, 1, 2, 3, 4], [1, 1, 1, 1, 1]).to_fits()
    assert hdu[0].header['EXTNAME'] == 'PRIMARY'
    assert hdu[1].header['EXTNAME'] == 'LIGHTCURVE'
    assert hdu[1].header['TTYPE1'] == 'TIME'
    assert hdu[1].header['TTYPE2'] == 'FLUX'


def test_astropy_time():
    '''Test the `astropy_time` property'''
    lcf = KeplerLightCurveFile(TABBY_Q8)
    astropy_time = lcf.astropy_time
    iso = astropy_time.iso
    assert astropy_time.scale == 'tdb'
    assert len(iso) == len(lcf.time)
    #assert iso[0] == '2011-01-06 20:45:08.811'
    #assert iso[-1] == '2011-03-14 20:18:16.734'


def test_astropy_time_bkjd():
    """Does `LightCurve.astropy_time` support bkjd?"""
    bkjd = np.array([100, 200])
    lc = LightCurve(time=[100, 200], time_format='bkjd')
    assert_allclose(lc.astropy_time.jd, bkjd + 2454833.)


def test_lightcurve_repr():
    """Do __str__ and __repr__ work?"""
    time, flux = range(3), np.ones(3)
    str(LightCurve(time, flux))
    str(KeplerLightCurve(time, flux))
    str(TessLightCurve(time, flux))
    repr(LightCurve(time, flux))
    repr(KeplerLightCurve(time, flux))
    repr(TessLightCurve(time, flux))


def test_lightcurvefile_repr():
    """Do __str__ and __repr__ work?"""
    lcf = KeplerLightCurveFile(TABBY_Q8)
    str(lcf)
    repr(lcf)
    lcf = TessLightCurveFile(TESS_SIM)
    str(lcf)
    repr(lcf)


def test_slicing():
    """Does LightCurve.__getitem__() allow slicing?"""
    time = np.linspace(0, 10, 10)
    flux = np.linspace(100, 200, 10)
    flux_err = np.linspace(5, 50, 10)
    lc = LightCurve(time, flux, flux_err)
    assert_array_equal(lc[0:5].time, time[0:5])
    assert_array_equal(lc[2::2].flux, flux[2::2])
    assert_array_equal(lc[5:9:-1].flux_err, flux_err[5:9:-1])

    # KeplerLightCurves contain additional data arrays that need to be sliced
    centroid_col = np.linspace(40, 50, 10)
    centroid_row = np.linspace(50, 60, 10)
    quality = np.linspace(70, 80, 10)
    cadenceno = np.linspace(90, 100, 10)
    lc = KeplerLightCurve(time, flux, flux_err,
                          centroid_col=centroid_col,
                          centroid_row=centroid_row,
                          cadenceno=cadenceno,
                          quality=quality)
    assert_array_equal(lc[::3].centroid_col, centroid_col[::3])
    assert_array_equal(lc[4:].centroid_row, centroid_row[4:])
    assert_array_equal(lc[10:2].quality, quality[10:2])
    assert_array_equal(lc[3:6].cadenceno, cadenceno[3:6])

    # The same is true for TessLightCurve
    lc = TessLightCurve(time, flux, flux_err,
                        centroid_col=centroid_col,
                        centroid_row=centroid_row,
                        cadenceno=cadenceno,
                        quality=quality)
    assert_array_equal(lc[::4].centroid_col, centroid_col[::4])
    assert_array_equal(lc[5:].centroid_row, centroid_row[5:])
    assert_array_equal(lc[10:3].quality, quality[10:3])
    assert_array_equal(lc[4:6].cadenceno, cadenceno[4:6])


def test_boolean_masking():
    lc = KeplerLightCurve(time=[1, 2, 3], flux=[1, 1, 10],
                          quality=[0, 0, 200], cadenceno=[5, 6, 7])
    assert_array_equal(lc[lc.flux < 5].time, [1, 2])
    assert_array_equal(lc[lc.flux < 5].flux, [1, 1])
    assert_array_equal(lc[lc.flux < 5].quality, [0, 0])
    assert_array_equal(lc[lc.flux < 5].cadenceno, [5, 6])


def test_remove_nans():
    """Does LightCurve.__getitem__() allow slicing?"""
    time, flux = [1, 2, 3, 4], [100, np.nan, 102, np.nan]
    lc_clean = LightCurve(time, flux).remove_nans()
    assert_array_equal(lc_clean.time, [1, 3])
    assert_array_equal(lc_clean.flux, [100, 102])


def test_remove_outliers():
    # Does `remove_outliers()` remove outliers?
    lc = LightCurve([1, 2, 3, 4], [1, 1, 1000, 1])
    lc_clean = lc.remove_outliers(sigma=1)
    assert_array_equal(lc_clean.time, [1, 2, 4])
    assert_array_equal(lc_clean.flux, [1, 1, 1])
    # It should also be possible to return the outlier mask
    lc_clean, outlier_mask = lc.remove_outliers(sigma=1, return_mask=True)
    assert(len(outlier_mask) == len(lc.flux))
    assert(outlier_mask.sum() == 1)


@pytest.mark.remote_data
def test_properties(capfd):
    '''Test if the describe function produces an output.
    The output is 624 characters at the moment, but we might add more properties.'''
    lcf = KeplerLightCurveFile(TABBY_Q8)
    kplc = lcf.get_lightcurve('SAP_FLUX')
    kplc.properties()
    out, err = capfd.readouterr()
    assert len(out) > 500


def test_flatten_with_nans():
    """Flatten should not remove NaNs."""
    lc = LightCurve(time=[1, 2, 3, 4, 5],
                    flux=[np.nan, 1.1, 1.2, np.nan, 1.4],
                    flux_err=[1.0, np.nan, 1.2, 1.3, np.nan])
    flat_lc = lc.flatten(window_length=3)
    assert(len(flat_lc.time) == 5)
    assert(np.isfinite(flat_lc.flux).sum() == 3)
    assert(np.isfinite(flat_lc.flux_err).sum() == 3)


def test_flatten_robustness():
    """Test various special cases for flatten()."""
    # flatten should work with integer fluxes
    lc = LightCurve([1, 2, 3, 4, 5, 6], [10, 20, 30, 40, 50, 60])
    expected_result = np.array([1.,  1.,  1.,  1.,  1., 1.])
    flat_lc = lc.flatten(window_length=3, polyorder=1)
    assert_allclose(flat_lc.flux, expected_result)
    # flatten should work even if `window_length > len(flux)`
    flat_lc = lc.flatten(window_length=7, polyorder=1)
    assert_allclose(flat_lc.flux, expected_result)
    # flatten should work even if `polyorder >= window_length`
    flat_lc = lc.flatten(window_length=3, polyorder=3)
    assert_allclose(flat_lc.flux, expected_result)
    flat_lc = lc.flatten(window_length=3, polyorder=5)
    assert_allclose(flat_lc.flux, expected_result)
    # flatten should work even if `break_tolerance = None`
    flat_lc = lc.flatten(break_tolerance=None)
    assert_allclose(flat_lc.flux, expected_result)


@pytest.mark.remote_data
def test_lightcurvecollection_create():
    
    lcf_1 = KeplerLightCurveFile.from_archive('Kepler-10b', quarter=1).PDCSAP_FLUX
    lcf_2 = KeplerLightCurveFile.from_archive('Kepler-8b', quarter=3).PDCSAP_FLUX
    lcf_3 = KeplerLightCurveFile.from_archive('Kepler-16b', quarter=7).PDCSAP_FLUX

    lcc = LightCurveCollection((lcf_1, lcf_2))

    assert(lcc.data[lcf_1.keplerid][0] == lcf_1)
    assert(lcc.data[lcf_2.keplerid][0] == lcf_2)

@pytest.mark.remote_data
def test_lightcurvecollection_append():
    
    lcf_1 = KeplerLightCurveFile.from_archive('Kepler-10b', quarter=1).PDCSAP_FLUX
    lcf_2 = KeplerLightCurveFile.from_archive('Kepler-8b', quarter=3).PDCSAP_FLUX
    lcf_3 = KeplerLightCurveFile.from_archive('Kepler-16b', quarter=7).PDCSAP_FLUX

    lcc = LightCurveCollection((lcf_1, lcf_2))
    lcc.append(lcf_3)
    assert(lcc.data[lcf_3.keplerid][0] == lcf_3)

@pytest.mark.remote_data
def test_lightcurvecollection_length():
    lcf_1 = KeplerLightCurveFile.from_archive('Kepler-10b', quarter=1).PDCSAP_FLUX
    lcf_2 = KeplerLightCurveFile.from_archive('Kepler-8b', quarter=3).PDCSAP_FLUX
    lcf_3 = KeplerLightCurveFile.from_archive('Kepler-16b', quarter=7).PDCSAP_FLUX

    lcc = LightCurveCollection((lcf_1, lcf_2, lcf_3))
    assert(lcc.__len__() == 3)

@pytest.mark.remote_data
def test_lightcurvecollection_plot():
    
    lcf_1 = KeplerLightCurveFile.from_archive('Kepler-10b', quarter=1).PDCSAP_FLUX
    lcf_2 = KeplerLightCurveFile.from_archive('Kepler-8b', quarter=3).PDCSAP_FLUX
    lcf_3 = KeplerLightCurveFile.from_archive('Kepler-16b', quarter=7).PDCSAP_FLUX

    lcc = LightCurveCollection((lcf_1, lcf_2, lcf_3))

    lcc.plot()

def test_from_archive_should_accept_path():
    """If a url is passed to `from_archive` it should still just work."""
    KeplerLightCurveFile.from_archive(TABBY_Q8)

<<<<<<< HEAD
def test_fill_gaps():
    lc = LightCurve([1,2,3,4,6,7,8], [1,1,1,1,1,1,1])
    nlc = lc.fill_gaps()
    assert(len(lc.time) < len(nlc.time))
    assert(np.any(nlc.time == 5))
    assert(np.all(nlc.flux == 1))

    lc = LightCurve([1,2,3,4,6,7,8], [1,1,np.nan,1,1,1,1])
    nlc = lc.fill_gaps()
    assert(len(lc.time) < len(nlc.time))
    assert(np.any(nlc.time == 5))
    assert(np.all(nlc.flux == 1))
    assert(np.all(np.isfinite(nlc.flux)))
=======
@pytest.mark.remote_data
def test_lightcurvecollection_stitch():
    
    lcf_1 = KeplerLightCurveFile.from_archive('Kepler-10b', quarter=1).PDCSAP_FLUX
    lcf_2 = KeplerLightCurveFile.from_archive('Kepler-8b', quarter=3).PDCSAP_FLUX
    lcf_3 = KeplerLightCurveFile.from_archive('Kepler-16b', quarter=7).PDCSAP_FLUX

    lcc = LightCurveCollection((lcf_1, lcf_2, lcf_3))

    lc = lcc.stitch(normalize=True)
    lc_non_normalized = lcc.stitch()
>>>>>>> 641dc93d
<|MERGE_RESOLUTION|>--- conflicted
+++ resolved
@@ -498,7 +498,7 @@
     """If a url is passed to `from_archive` it should still just work."""
     KeplerLightCurveFile.from_archive(TABBY_Q8)
 
-<<<<<<< HEAD
+
 def test_fill_gaps():
     lc = LightCurve([1,2,3,4,6,7,8], [1,1,1,1,1,1,1])
     nlc = lc.fill_gaps()
@@ -511,17 +511,4 @@
     assert(len(lc.time) < len(nlc.time))
     assert(np.any(nlc.time == 5))
     assert(np.all(nlc.flux == 1))
-    assert(np.all(np.isfinite(nlc.flux)))
-=======
-@pytest.mark.remote_data
-def test_lightcurvecollection_stitch():
-    
-    lcf_1 = KeplerLightCurveFile.from_archive('Kepler-10b', quarter=1).PDCSAP_FLUX
-    lcf_2 = KeplerLightCurveFile.from_archive('Kepler-8b', quarter=3).PDCSAP_FLUX
-    lcf_3 = KeplerLightCurveFile.from_archive('Kepler-16b', quarter=7).PDCSAP_FLUX
-
-    lcc = LightCurveCollection((lcf_1, lcf_2, lcf_3))
-
-    lc = lcc.stitch(normalize=True)
-    lc_non_normalized = lcc.stitch()
->>>>>>> 641dc93d
+    assert(np.all(np.isfinite(nlc.flux)))