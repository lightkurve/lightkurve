"""Test features of lightkurve that interact with the data archive at MAST.

Note: if you have the `pytest-remotedata` package installed, then tests flagged
with the `@pytest.mark.remote_data` decorator below will only run if the
`--remote-data` argument is passed to py.test.  This allows tests to pass
if no internet connection is available.
"""
from __future__ import division, print_function

import logging
import numpy as np
import pytest

from astropy.coordinates import SkyCoord
import astropy.units as u

from ..mast import search_kepler_products, ArchiveError
from .. import KeplerTargetPixelFile, KeplerLightCurveFile
from .. import log


@pytest.mark.remote_data
def test_search_kepler_tpf_products():
    """Tests `lightkurve.mast.search_kepler_tpf_products`."""
    # EPIC 210634047 was observed twice in long cadence
    assert(len(search_kepler_products(210634047)) == 2)
    # ...including Campaign 4
    assert(len(search_kepler_products(210634047, campaign=4)) == 1)
    # KIC 11904151 (Kepler-10) was observed in LC in 15 Quarters
    assert(len(search_kepler_products(11904151)) == 15)
    # ...including quarter 11 but not 12:
    assert(len(search_kepler_products(11904151, quarter=11)) == 1)
    assert(len(search_kepler_products(11904151, quarter=12)) == 0)
    # should work for all split campaigns
    campaigns = [[91, 92, 9], [101, 102, 10], [111, 112, 11]]
    ids = [200068780, 200071712, 202975993]
    for c, idx in zip(campaigns, ids):
        ca = search_kepler_products(idx, quarter=c[0])
        cb = search_kepler_products(idx, quarter=c[1])
        assert(len(ca) == 1)
        assert(len(ca) == len(cb))
        assert(~np.any(ca['description'] == cb['description']))
        assert(~np.any(ca['dataURI'] == cb['dataURI']))
        # If you specify the whole campaign, both split parts must be returned.
        cc = search_kepler_products(idx, quarter=c[2], targetlimit=3, radius=400)
        assert(len(cc) == 2)
    # We should also be able to resolve it by its name instead of KIC ID
    assert(len(search_kepler_products('Kepler-10')) == 15)
    # An invalid KIC/EPIC ID should be dealt with gracefully
    with pytest.raises(ArchiveError) as exc:
        search_kepler_products(-999)
    assert('Could not resolve' in str(exc))
    # If we ask for all cadence types, there should be four Kepler files given
    assert(len(search_kepler_products(4914423, quarter=6, cadence='any')) == 4)
    # Should be able to resolve an ra/dec
    assert(len(search_kepler_products('297.5835, 40.98339', quarter=6) == 1))
    # Should be able to resolve a SkyCoord
    c = SkyCoord('297.5835 40.98339', unit=(u.deg, u.deg))
    assert(len(search_kepler_products(c, quarter=6) == 1))


@pytest.mark.remote_data
def test_search_kepler_lightcurve_products():
    """Tests `lightkurve.mast.search_kepler_lightcurve_products`."""
    assert(len(search_kepler_products('Kepler-10', filetype='Lightcurve')) == 15)
    assert(len(search_kepler_products(200071712, quarter=102, filetype='Lightcurve')) == 1)


@pytest.mark.remote_data
@pytest.mark.filterwarnings('ignore:Query returned no results')
def test_kepler_tpf_from_archive():
    # Request an object name that does not exist
    with pytest.raises(ArchiveError) as exc:
        KeplerTargetPixelFile.from_archive("LightKurve_Unit_Test_Invalid_Target")
    assert('not resolve' in str(exc))
    # Request an EPIC ID that was not observed
    with pytest.raises(ArchiveError) as exc:
        KeplerTargetPixelFile.from_archive(246000000)
    assert('No Target Pixel File found' in str(exc))
    # Request a valid target that has multiple TPFs
    with pytest.raises(ArchiveError) as exc:
        KeplerTargetPixelFile.from_archive('Kepler-10')
    assert('Please specify quarter' in str(exc))
    # But, if we specify the quarter for Kepler-10 it should work:
    KeplerTargetPixelFile.from_archive('Kepler-10', quarter=11)
    # However, for short cadence there is one file per month in Kepler
    with pytest.raises(ArchiveError) as exc:
        KeplerTargetPixelFile.from_archive('Kepler-10', quarter=11, cadence='short')
    assert('month' in str(exc))
    # In short cadence, if we specify both quarter and month it should work:
    KeplerTargetPixelFile.from_archive('Kepler-10', quarter=11, month=1, cadence='short')
    # If we request 2 quarters it should give a list of two TPFs, ordered by quarter
    tpfs = KeplerTargetPixelFile.from_archive(5728079, cadence='long', quarter=[1, 2])
    assert(isinstance(tpfs, list))
    assert(isinstance(tpfs[0], KeplerTargetPixelFile))
    assert(tpfs[0].quarter == 1)
    # Ask for one extra nearby target
    tpfs = KeplerTargetPixelFile.from_archive(
        "GJ 9827", cadence='long', radius=60, campaign=12, targetlimit=2)
    assert(isinstance(tpfs, list))
    assert(isinstance(tpfs[0], KeplerTargetPixelFile))
    assert(tpfs[0].campaign == tpfs[1].campaign)
    assert(tpfs[0].keplerid != tpfs[1].keplerid)


@pytest.mark.remote_data
@pytest.mark.filterwarnings('ignore:Query returned no results')
def test_kepler_lightcurve_from_archive():
    # Request an object name that does not exist
    with pytest.raises(ArchiveError) as exc:
        KeplerLightCurveFile.from_archive("LightKurve_Unit_Test_Invalid_Target")
    assert('not resolve' in str(exc))
    # Request an EPIC ID that was not observed
    with pytest.raises(ArchiveError) as exc:
        KeplerLightCurveFile.from_archive(246000000)
    assert('No Lightcurve File found' in str(exc))
    # Request a valid target that has multiple TPFs
    with pytest.raises(ArchiveError) as exc:
        KeplerLightCurveFile.from_archive('Kepler-10')
    assert('Please specify quarter' in str(exc))
    # But, if we specify the quarter for Kepler-10 it should work:
    KeplerLightCurveFile.from_archive('Kepler-10', quarter=11)
    # However, for short cadence there is one file per month in Kepler
    with pytest.raises(ArchiveError) as exc:
        KeplerLightCurveFile.from_archive('Kepler-10', quarter=11, cadence='short')
    assert('month' in str(exc))
    # In short cadence, if we specify both quarter and month it should work:
    KeplerLightCurveFile.from_archive('Kepler-10', quarter=11, month=1, cadence='short')
    # If we request 2 quarters it should give a list of two TPFs, ordered by quarter
    lcfs = KeplerLightCurveFile.from_archive(5728079, cadence='long', quarter=[1, 2])
    assert(isinstance(lcfs, list))
    assert(isinstance(lcfs[0], KeplerLightCurveFile))
    assert(lcfs[0].quarter == 1)
    # If we ask for a nearby target, it should only give back one extra with the same quarter.
    lcfs = KeplerLightCurveFile.from_archive(
        "GJ 9827", cadence='long', radius=60, campaign=12, targetlimit=2)
    assert(isinstance(lcfs, list))
    assert(isinstance(lcfs[0], KeplerLightCurveFile))
    assert(lcfs[0].quarter == lcfs[1].quarter)
    assert(lcfs[0].keplerid != lcfs[1].keplerid)


@pytest.mark.remote_data
def test_verbosity(capfd):
    # Non-verbose
    log.setLevel('ERROR')
    KeplerTargetPixelFile.from_archive(5728079, quarter=1)
    out, err = capfd.readouterr()
    assert log.isEnabledFor(logging.ERROR)
    assert not log.isEnabledFor(logging.DEBUG)
    assert len(out) == 0
    # Verbose
    log.setLevel('DEBUG')
    KeplerTargetPixelFile.from_archive(5728079, quarter=1)
    out, err = capfd.readouterr()
<<<<<<< HEAD
    assert len(out) == 0


@pytest.mark.remote_data
def test_source_confusion():
    # Regression test for issue #148.
    # When obtaining the TPF for target 6507433, @benmontet noticed that
    # a target 4 arcsec away was returned instead.
    # See https://github.com/KeplerGO/lightkurve/issues/148
    desired_target = 6507433
    tpf = KeplerTargetPixelFile.from_archive(desired_target, quarter=8)
    assert tpf.keplerid == desired_target
=======
    assert log.isEnabledFor(logging.DEBUG)
    assert len(out) > 0
>>>>>>> 8a91b774
<|MERGE_RESOLUTION|>--- conflicted
+++ resolved
@@ -142,18 +142,18 @@
 
 @pytest.mark.remote_data
 def test_verbosity(capfd):
+    # Verbose
+    log.setLevel('DEBUG')
+    KeplerTargetPixelFile.from_archive(5728079, quarter=1)
+    out, err = capfd.readouterr()
+    assert log.isEnabledFor(logging.DEBUG)
+    assert len(out) > 0
     # Non-verbose
     log.setLevel('ERROR')
     KeplerTargetPixelFile.from_archive(5728079, quarter=1)
     out, err = capfd.readouterr()
     assert log.isEnabledFor(logging.ERROR)
     assert not log.isEnabledFor(logging.DEBUG)
-    assert len(out) == 0
-    # Verbose
-    log.setLevel('DEBUG')
-    KeplerTargetPixelFile.from_archive(5728079, quarter=1)
-    out, err = capfd.readouterr()
-<<<<<<< HEAD
     assert len(out) == 0
 
 
@@ -165,8 +165,4 @@
     # See https://github.com/KeplerGO/lightkurve/issues/148
     desired_target = 6507433
     tpf = KeplerTargetPixelFile.from_archive(desired_target, quarter=8)
-    assert tpf.keplerid == desired_target
-=======
-    assert log.isEnabledFor(logging.DEBUG)
-    assert len(out) > 0
->>>>>>> 8a91b774
+    assert tpf.keplerid == desired_target