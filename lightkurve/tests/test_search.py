--- conflicted
+++ resolved
@@ -109,10 +109,7 @@
     # Download with different dimensions
     tpf = search_coords.download(cutout_size=4)
     # Ensure correct dimensions
-<<<<<<< HEAD
     assert(tpf.flux[0].shape == (4, 4))
-=======
-    assert(tpf.flux[0].shape == (4,4))
     # Test cutout at edge of FFI
     search_edge = search_cutout('30.578761, 6.210593')
     assert(len(search_edge.table) == 1)
@@ -121,7 +118,6 @@
         search_edge.download()
     except SearchError:
         pass
->>>>>>> 1ce80ac4
 
 
 @pytest.mark.remote_data
