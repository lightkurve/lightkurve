import numpy as np
import pytest
from astropy.utils.data import get_pkg_data_filename
from ..targetpixelfile import KeplerTargetPixelFile, KeplerQualityFlags


filename_tpf_all_zeros = get_pkg_data_filename("data/test-tpf-all-zeros.fits")
filename_tpf_one_center = get_pkg_data_filename("data/test-tpf-non-zero-center.fits")
TABBY_Q8 = ("https://archive.stsci.edu/missions/kepler/lightcurves"
            "/0084/008462852/kplr008462852-2011073133259_llc.fits")
TABBY_TPF = ("https://archive.stsci.edu/missions/kepler/target_pixel_files"
            "/0084/008462852/kplr008462852-2011073133259_lpd-targ.fits.gz")

@pytest.mark.remote_data
def test_load_bad_file():
    '''Test if a light curve can be opened without exception.'''
    with pytest.raises(ValueError) as exc:
        tpf = KeplerTargetPixelFile(TABBY_Q8)
    assert('is this a target pixel file?' in exc.value.args[0])

def test_tpf_shapes():
    """Are the data array shapes of the TargetPixelFile object consistent?"""
    tpf = KeplerTargetPixelFile(filename_tpf_all_zeros)
    assert tpf.quality_mask.shape == tpf.hdu[1].data['TIME'].shape
    assert tpf.flux.shape == tpf.flux_err.shape

def test_tpf_plot():
    """Sanity check to verify that tpf plotting works"""
    tpf = KeplerTargetPixelFile(filename_tpf_one_center)
    tpf.plot()
    tpf.plot(aperture_mask=tpf.pipeline_mask)

def test_tpf_zeros():
    """Does the LightCurve of a zero-flux TPF make sense?"""
    tpf = KeplerTargetPixelFile(filename_tpf_all_zeros, quality_bitmask=None)
    lc = tpf.to_lightcurve()
    # If you don't mask out bad data, time contains NaNs
    assert np.any(lc.time != tpf.time)  # Using the property that NaN does not equal NaN
    #When you do mask out bad data everything should work.
    tpf = KeplerTargetPixelFile(filename_tpf_all_zeros, quality_bitmask='hard')
    lc = tpf.to_lightcurve()
    assert len(lc.time) == len(lc.flux)
    assert np.all(lc.time == tpf.time)
    assert np.all(lc.flux == 0)
    # The default QUALITY bitmask should have removed all NaNs in the TIME
    assert ~np.any(np.isnan(tpf.time))

def test_tpf_ones():
    """Does the LightCurve of a one-flux TPF make sense?"""
    tpf = KeplerTargetPixelFile(filename_tpf_one_center)
    lc = tpf.to_lightcurve(aperture_mask='all')
    assert np.all(lc.flux == 1)
    assert np.all((lc.centroid_col < tpf.column+tpf.shape[1]).all()
                  * (lc.centroid_col > tpf.column).all())
    assert np.all((lc.centroid_row < tpf.row+tpf.shape[2]).all()
                  * (lc.centroid_row > tpf.row).all())

def test_quality_flag_decoding():
    """Can the QUALITY flags be parsed correctly?"""
    flags = list(KeplerQualityFlags.STRINGS.items())
    for key, value in flags:
        assert KeplerQualityFlags.decode(key)[0] == value
    # Can we recover combinations of flags?
    assert KeplerQualityFlags.decode(flags[5][0] + flags[7][0]) == [flags[5][1], flags[7][1]]
    assert KeplerQualityFlags.decode(flags[3][0] + flags[4][0] + flags[5][0]) \
        == [flags[3][1], flags[4][1], flags[5][1]]

@pytest.mark.parametrize("quality_bitmask,answer",[('hardest', 1101),
    ('hard', 1101), ('default', 1233), (None, 1290),
    (1, 1290), (100, 1278), (2096639, 1101)])
def test_bitmasking(quality_bitmask, answer):
    '''Test whether the bitmasking behaves like it should'''
    tpf = KeplerTargetPixelFile(filename_tpf_one_center, quality_bitmask=quality_bitmask)
    lc = tpf.to_lightcurve()
    flux = lc.flux
    assert len(flux) == answer

<<<<<<< HEAD
def test_wcs():
    '''Test the get_wcs function'''
    tpf = KeplerTargetPixelFile(filename_tpf_one_center)
    w = tpf.wcs
    ra, dec = tpf.get_coordinates()
    assert ra.shape == tpf.shape
    assert dec.shape == tpf.shape
    assert type(w).__name__ == 'WCS'

def test_wcs_tabby():
    '''Test the centroids from Tabby's star against simbad values'''
    tpf = KeplerTargetPixelFile(TABBY_TPF)
    w = tpf.wcs
    ra, dec = tpf.get_coordinates(0)
    col, row = tpf.centroids()
    col -= tpf.column
    row -= tpf.row
    y, x = int(np.round(col[0])), int(np.round(row[1]))
    #Compare with RA and Dec from Simbad
    assert np.isclose(ra[x, y], 301.5643971, 1e-4)
    assert np.isclose(dec[x, y], 44.4568869, 1e-4)
=======
def test_date():
    '''Test the lc.date() function'''
    tpf = KeplerTargetPixelFile(filename_tpf_all_zeros)
    date = tpf.timeobj.iso
    assert len(date) == len(tpf.time)
    print(date)
    assert date[0] == '2016-04-22 14:19:41.510'
    assert date[-1] == '2016-05-18 22:27:43.895'
>>>>>>> e517ff2c
<|MERGE_RESOLUTION|>--- conflicted
+++ resolved
@@ -75,7 +75,6 @@
     flux = lc.flux
     assert len(flux) == answer
 
-<<<<<<< HEAD
 def test_wcs():
     '''Test the get_wcs function'''
     tpf = KeplerTargetPixelFile(filename_tpf_one_center)
@@ -97,7 +96,7 @@
     #Compare with RA and Dec from Simbad
     assert np.isclose(ra[x, y], 301.5643971, 1e-4)
     assert np.isclose(dec[x, y], 44.4568869, 1e-4)
-=======
+
 def test_date():
     '''Test the lc.date() function'''
     tpf = KeplerTargetPixelFile(filename_tpf_all_zeros)
@@ -105,5 +104,4 @@
     assert len(date) == len(tpf.time)
     print(date)
     assert date[0] == '2016-04-22 14:19:41.510'
-    assert date[-1] == '2016-05-18 22:27:43.895'
->>>>>>> e517ff2c
+    assert date[-1] == '2016-05-18 22:27:43.895'