"""Provides tools for interactive visualizations.

Example use
-----------
The functions in this module are used to create Bokeh-based visualization
widgets.  For example, the following code will create an interactive
visualization widget showing the pixel data and a lightcurve::

    # SN 2018 oh Supernova example
    from lightkurve import KeplerTargetPixelFile
    tpf = KeplerTargetPixelFile.from_archive(228682548)
    tpf.interact()

Note that this will only work inside a Jupyter notebook at this time.
"""
from __future__ import division, print_function
import os
import logging
import warnings
import fnmatch

import numpy as np
from astropy.coordinates import SkyCoord, Angle
from astropy.io import ascii
from astropy.stats import sigma_clip
from astropy.time import Time
import astropy.units as u
from astropy.utils.exceptions import AstropyUserWarning
import pandas as pd
from pandas import Series


from .utils import KeplerQualityFlags, LightkurveWarning, LightkurveError, finalize_notebook_url

log = logging.getLogger(__name__)

# Import the optional Bokeh dependency, or print a friendly error otherwise.
_BOKEH_IMPORT_ERROR = None
try:
    import bokeh  # Import bokeh first so we get an ImportError we can catch
    from bokeh.io import show, output_notebook
    from bokeh.plotting import figure, ColumnDataSource
    from bokeh.models import (
        LogColorMapper,
        Slider,
        RangeSlider,
        Span,
        ColorBar,
        LogTicker,
        Range1d,
        LinearColorMapper,
        BasicTicker,
        Arrow,
        VeeHead,
    )
    from bokeh.layouts import layout, Spacer
    from bokeh.models.tools import HoverTool
    from bokeh.models.widgets import Button, Div
    from bokeh.models.formatters import PrintfTickFormatter
except Exception as e:
    # We will print a nice error message in the `show_interact_widget` function
    # the error would be raised there in case users need to diagnose problems
    _BOKEH_IMPORT_ERROR = e


def _search_nearby_of_tess_target(tic_id):
    # To avoid warnings / overflow error in attempting to convert GAIA DR2, TIC ID, TOI
    # as int32 (the default) in some cases
    # PR2152 found the table returned to have Gaia (lower case) rather than all caps. This is a workaround.
    return ascii.read(f"https://exofop.ipac.caltech.edu/tess/download_nearbytarget.php?id={tic_id}&output=csv",
                      format="csv",
                      fast_reader=False,
                      converters={
<<<<<<< HEAD
=======
                          "GAIA DR2": [ascii.convert_numpy(str)],
>>>>>>> b6c61bbb
                          "Gaia DR2": [ascii.convert_numpy(str)],
                          "TIC ID": [ascii.convert_numpy(str)],
                          "TOI": [ascii.convert_numpy(str)],
                          })


def _get_tic_meta_of_gaia_in_nearby(tab, nearby_gaia_id, key, default=None):
<<<<<<< HEAD
    res = tab[tab['Gaia DR2'] == str(nearby_gaia_id)]
=======
    gaia_col = fnmatch.filter(tab.colnames, "G[Aa][Ii][Aa] [Dd][Rr]2")[0]
    
    res = tab[tab[gaia_col] == str(nearby_gaia_id)]
>>>>>>> b6c61bbb
    if len(res) > 0:
        return res[0][key]
    else:
        return default


def _correct_with_proper_motion(ra, dec, pm_ra, pm_dec, equinox, new_time):
    """Return proper-motion corrected RA / Dec.
       It also return whether proper motion correction is applied or not."""
    # all parameters have units

    if ra is None or dec is None or \
       pm_ra is None or pm_dec is None or (np.all(pm_ra == 0) and np.all(pm_dec == 0)) or \
       equinox is None:
        return ra, dec, False

    # To be more accurate, we should have supplied distance to SkyCoord
    # in theory, for Gaia DR2 data, we can infer the distance from the parallax provided.
    # It is not done for 2 reasons:
    # 1. Gaia DR2 data has negative parallax values occasionally. Correctly handling them could be tricky. See:
    #    https://www.cosmos.esa.int/documents/29201/1773953/Gaia+DR2+primer+version+1.3.pdf/a4459741-6732-7a98-1406-a1bea243df79
    # 2. For our purpose (ploting in various interact usage) here, the added distance does not making
    #    noticeable significant difference. E.g., applying it to Proxima Cen, a target with large parallax
    #    and huge proper motion, does not change the result in any noticeable way.
    #
    c = SkyCoord(ra, dec, pm_ra_cosdec=pm_ra, pm_dec=pm_dec,
                frame='icrs', obstime=equinox)

    # Suppress ErfaWarning temporarily as a workaround for:
    #   https://github.com/astropy/astropy/issues/11747
    with warnings.catch_warnings():
        # the same warning appears both as an ErfaWarning and a astropy warning
        # so we filter by the message instead
        warnings.filterwarnings("ignore", message="ERFA function")
        new_c = c.apply_space_motion(new_obstime=new_time)
    return new_c.ra, new_c.dec, True


def _get_corrected_coordinate(tpf_or_lc):
    """Extract coordinate from Kepler/TESS FITS, with proper motion corrected
       to the start of observation if proper motion is available."""
    h = tpf_or_lc.meta
    new_time = tpf_or_lc.time[0]

    ra = h.get("RA_OBJ")
    dec = h.get("DEC_OBJ")

    pm_ra = h.get("PMRA")
    pm_dec = h.get("PMDEC")
    equinox = h.get("EQUINOX")

    if ra is None or dec is None or pm_ra is None or pm_dec is None or equinox is None:
        # case cannot apply proper motion due to missing parameters
        return ra, dec, False

    # Note: it'd be better / extensible if the unit is a property of the tpf or lc
    if tpf_or_lc.meta.get("TICID") is not None:
        pm_unit = u.milliarcsecond / u.year
    else:  # assumes to be Kepler / K2
        pm_unit = u.arcsecond / u.year

    ra_corrected, dec_corrected, pm_corrected = _correct_with_proper_motion(
            ra * u.deg, dec *u.deg,
            pm_ra * pm_unit, pm_dec * pm_unit,
            # we assume the data is in J2000 epoch
            Time('2000', format='byear'),
            new_time)
    return ra_corrected.to(u.deg).value,  dec_corrected.to(u.deg).value, pm_corrected


def _to_unitless(items):
    """Convert the values in the item list to unitless one"""
    return [getattr(item, "value", item) for item in items]


def prepare_lightcurve_datasource(lc):
    """Prepare a bokeh ColumnDataSource object for tool tips.

    Parameters
    ----------
    lc : LightCurve object
        The light curve to be shown.

    Returns
    -------
    lc_source : bokeh.plotting.ColumnDataSource
    """
    # Convert time into human readable strings, breaks with NaN time
    # See https://github.com/lightkurve/lightkurve/issues/116
    if (lc.time == lc.time).all():
        human_time = lc.time.isot
    else:
        human_time = [" "] * len(lc.flux)

    # Convert binary quality numbers into human readable strings
    qual_strings = []
    for bitmask in lc.quality:
        if isinstance(bitmask, u.Quantity):
            bitmask = bitmask.value
        flag_str_list = KeplerQualityFlags.decode(bitmask)
        if len(flag_str_list) == 0:
            qual_strings.append(" ")
        if len(flag_str_list) == 1:
            qual_strings.append(flag_str_list[0])
        if len(flag_str_list) > 1:
            qual_strings.append("; ".join(flag_str_list))

    lc_source = ColumnDataSource(
        data=dict(
            time=lc.time.value,
            time_iso=human_time,
            flux=lc.flux.value,
            cadence=lc.cadenceno.value,
            quality_code=lc.quality.value,
            quality=np.array(qual_strings),
        )
    )
    return lc_source


def aperture_mask_to_selected_indices(aperture_mask):
    """Convert the 2D aperture mask to 1D selection indices, for the use with bokeh ColumnDataSource."""
    npix = aperture_mask.size
    pixel_index_array = np.arange(0, npix, 1)
    return pixel_index_array[aperture_mask.reshape(-1)]


def aperture_mask_from_selected_indices(selected_pixel_indices, tpf):
    """Convert an aperture mask in 1D selection indices back to 2D (in the shape of the given TPF)."""
    npix = tpf.flux[0, :, :].size
    pixel_index_array = np.arange(0, npix, 1).reshape(tpf.flux[0].shape)
    selected_indices = np.array(selected_pixel_indices)
    selected_mask_1d = np.isin(pixel_index_array, selected_indices)
    return selected_mask_1d.reshape(tpf.flux[0].shape)


def prepare_tpf_datasource(tpf, aperture_mask):
    """Prepare a bokeh DataSource object for selection glyphs

    Parameters
    ----------
    tpf : TargetPixelFile
        TPF to be shown.
    aperture_mask : boolean numpy array
        The Aperture mask applied at the startup of interact

    Returns
    -------
    tpf_source : bokeh.plotting.ColumnDataSource
        Bokeh object to be shown.
    """
    _, ny, nx = tpf.shape
    # (xa, ya) pair enumerates all pixels of the tpf
    xx = tpf.column + np.arange(nx)
    yy = tpf.row + np.arange(ny)
    xa, ya = np.meshgrid(xx, yy)
    # flatten them, as column data source requires 1d data
    xa = xa.flatten()
    ya = ya.flatten()
    tpf_source = ColumnDataSource(data=dict(xx=xa.astype(float), yy=ya.astype(float)))
    # convert the ndarray from aperture_mask_to_selected_indices() to plain list
    # because bokeh v3.0.2 does not accept ndarray (and causes js error)
    # see https://github.com/bokeh/bokeh/issues/12624
    tpf_source.selected.indices = list(aperture_mask_to_selected_indices(aperture_mask))
    return tpf_source


def get_lightcurve_y_limits(lc_source):
    """Compute sensible defaults for the Y axis limits of the lightcurve plot.

    Parameters
    ----------
    lc_source : bokeh.plotting.ColumnDataSource
        The lightcurve being shown.

    Returns
    -------
    ymin, ymax : float, float
        Flux min and max limits.
    """
    with warnings.catch_warnings():  # Ignore warnings due to NaNs
        warnings.simplefilter("ignore", AstropyUserWarning)
        flux = sigma_clip(lc_source.data["flux"], sigma=5, masked=False)
    low, high = np.nanpercentile(flux, (1, 99))
    margin = 0.10 * (high - low)
    return low - margin, high + margin


def make_lightcurve_figure_elements(lc, lc_source, ylim_func=None):
    """Make the lightcurve figure elements.

    Parameters
    ----------
    lc : LightCurve
        Lightcurve to be shown.
    lc_source : bokeh.plotting.ColumnDataSource
        Bokeh object that enables the visualization.

    Returns
    ----------
    fig : `bokeh.plotting.figure` instance
    step_renderer : GlyphRenderer
    vertical_line : Span
    """
    mission = lc.meta.get("MISSION")
    if mission == "K2":
        title = "Lightcurve for {} (K2 C{})".format(lc.label, lc.campaign)
    elif mission == "Kepler":
        title = "Lightcurve for {} (Kepler Q{})".format(lc.label, lc.quarter)
    elif mission == "TESS":
        title = "Lightcurve for {} (TESS Sec. {})".format(lc.label, lc.sector)
    else:
        title = "Lightcurve for target {}".format(lc.label)

    fig = figure(
        title=title,
        height=340,
        width=600,
        tools="pan,wheel_zoom,box_zoom,tap,reset",
        toolbar_location="below",
        border_fill_color="whitesmoke",
    )
    fig.title.offset = -10

    # ylabel: mimic the logic in lc._create_plot()
    ylabel = "Flux"
    if lc.meta.get("NORMALIZED"):
        ylabel = "Normalized " + ylabel
    elif (lc["flux"].unit) and (lc["flux"].unit.to_string() != ""):
        if lc["flux"].unit == (u.electron / u.second):
            yunit_str = "e/s"  # the common case, use abbreviation
        else:
            yunit_str = lc["flux"].unit.to_string()
        ylabel += f" ({yunit_str})"
    fig.yaxis.axis_label = ylabel

    fig.xaxis.axis_label = "Time (days)"
    try:
        if (lc.mission == "K2") or (lc.mission == "Kepler"):
            fig.xaxis.axis_label = "Time - 2454833 (days)"
        elif lc.mission == "TESS":
            fig.xaxis.axis_label = "Time - 2457000 (days)"
    except AttributeError:  # no mission keyword available
        pass

    if ylim_func is None:
        ylims = get_lightcurve_y_limits(lc_source)
    else:
        ylims = _to_unitless(ylim_func(lc))
    fig.y_range = Range1d(start=ylims[0], end=ylims[1])

    # Add step lines, circles, and hover-over tooltips
    fig.step(
        "time",
        "flux",
        line_width=1,
        color="gray",
        source=lc_source,
        nonselection_line_color="gray",
        nonselection_line_alpha=1.0,
    )
    circ = fig.scatter(
        "time",
        "flux",
        source=lc_source,
        fill_alpha=0.3,
        size=8,
        line_color=None,
        selection_color="firebrick",
        nonselection_fill_alpha=0.0,
        nonselection_fill_color="grey",
        nonselection_line_color=None,
        nonselection_line_alpha=0.0,
        fill_color=None,
        hover_fill_color="firebrick",
        hover_alpha=0.9,
        hover_line_color="white",
    )
    tooltips = [
        ("Cadence", "@cadence"),
        ("Time ({})".format(lc.time.format.upper()), "@time{0,0.000}"),
        ("Time (ISO)", "@time_iso"),
        ("Flux", "@flux"),
        ("Quality Code", "@quality_code"),
        ("Quality Flag", "@quality"),
    ]
    fig.add_tools(
        HoverTool(
            tooltips=tooltips,
            renderers=[circ],
            mode="mouse",
            point_policy="snap_to_data",
        )
    )

    # Vertical line to indicate the cadence
    vertical_line = Span(
        location=lc.time[0].value,
        dimension="height",
        line_color="firebrick",
        line_width=4,
        line_alpha=0.5,
    )
    fig.add_layout(vertical_line)

    return fig, vertical_line


def _add_tics_with_matching_gaia_ids_to(result, tab, gaia_ids):
    # use pandas Series rather than plain list, so they look like the existing columns in the source
    #
    # Note: we convert all the data to string to better handles cases when a star has no TIC
    # In such cases, if we supply None as a value in a pandas Series,
    # bokeh's tooltip template will render it as NaN (rather than empty string)
    # To avoid NaN display, we force the Series to use string dtype, and for stars with missing TICs,
    # empty string will be used as the value. bokeh's tooltip template can correctly render it as empty string

    col_tic_id = Series(data=[_get_tic_meta_of_gaia_in_nearby(tab, id, 'TIC ID', "") for id in gaia_ids],
                        dtype=str)
    col_tess_mag = Series(data=[_get_tic_meta_of_gaia_in_nearby(tab, id, 'TESS Mag', "") for id in gaia_ids],
                          dtype=str)
    col_separation = Series(data=[_get_tic_meta_of_gaia_in_nearby(tab, id, 'Separation (arcsec)', "") for id in gaia_ids],
                            dtype=str)

    result['tic'] = col_tic_id
    result['TESSmag'] = col_tess_mag
    result['separation'] = col_separation
    return result

# use case: signify Gaia ID (Source, int type) as missing
_MISSING_INT_VAL = 0

def _add_tics_with_no_matching_gaia_ids_to(result, tab, gaia_ids, magnitude_limit):
    def _add_to(data_dict, dest_colname, src):
        # the data_dict should ultimately have the same columns/dtype as the result,
        # as it will be appended to the result at the end
        data_dict[dest_colname] = Series(data=src, dtype=result[dest_colname].dtype)

    def _dummy_like(ary, dtype):
        dummy_val = None
        if pd.api.types.is_integer_dtype(dtype):
            dummy_val = _MISSING_INT_VAL
        elif pd.api.types.is_float_dtype(dtype):
            dummy_val = np.nan
        return [dummy_val for i in range(len(ary))]

    # filter out those with matching gaia ids
    # (handled in `_add_tics_with_matching_gaia_ids_to()`)
    gaia_str_ids = [str(id) for id in gaia_ids]
<<<<<<< HEAD
    tab = tab[np.isin(tab['Gaia DR2'], gaia_str_ids, invert=True)]

    # filter out those with gaia ids, but Gaia Mag is smaller than magnitude_limit
    # (they won't appear in the given gaia_ids list)
    tab = tab[tab['Gaia Mag'] < magnitude_limit]
=======
    gaia_col = fnmatch.filter(tab.colnames, "G[Aa][Ii][Aa] [Dd][Rr]2")[0]
    tab = tab[np.isin(tab[gaia_col], gaia_str_ids, invert=True)]

    # filter out those with gaia ids, but Gaia Mag is smaller than magnitude_limit
    # (they won't appear in the given gaia_ids list)
    gaiamag_col = fnmatch.filter(tab.colnames, "G[Aa][Ii][Aa] [Mm][Aa][Gg]")[0]
    tab = tab[tab[gaiamag_col] < magnitude_limit]
>>>>>>> b6c61bbb

    # apply magnitude_limit filter for those with no Gaia data using TESS mag
    tab = tab[tab['TESS Mag'] < magnitude_limit]

    # convert the filtered tab to a dataframe, so as to append to the existing result
    data = dict()
    _add_to(data, 'tic', tab['TIC ID'])
    _add_to(data, 'TESSmag', tab['TESS Mag'])
    _add_to(data, 'magForSize', tab['TESS Mag'])
    _add_to(data, 'separation', tab['Separation (arcsec)'])
    # convert the string Ra/Dec to float
    # we assume the equinox is the same as those from Gaia DR2
    coords = SkyCoord(tab['RA'], tab['Dec'], unit=(u.hourangle, u.deg), frame='icrs')
    _add_to(data, 'RA_ICRS', coords.ra.value)
    _add_to(data, 'DE_ICRS', coords.dec.value)
    _add_to(data, 'pmRA', tab['PM RA (mas/yr)'])
    _add_to(data, 'e_pmRA', tab['PM RA Err (mas/yr)'])
    _add_to(data, 'pmDE', tab['PM Dec (mas/yr)'])
    _add_to(data, 'e_pmDE', tab['PM Dec Err (mas/yr)'])

    # add dummy columns so that the resulting data frame would match the existing one
    nontic_colnames = [c for c in result.keys() if c not in data.keys()]
    for c in nontic_colnames:
        data[c] = Series(data=_dummy_like(tab, result[c].dtype), dtype=result[c].dtype)

    # finally, append the entries to existing result dataframe
    return pd.concat([result, pd.DataFrame(data)])


def _add_nearby_tics_if_tess(tpf, magnitude_limit, result):
    tic_id = tpf.meta.get('TICID', None)
    # handle 3 cases:
    # - TESS tpf has a valid id, type integer
    # - Some TESSCut has empty string while and some others has None
    # - Kepler tpf does not have the header
    if tic_id is None or tic_id == "":
        return result, []

    if isinstance(tic_id, str):
        # for cases tpf is from tpf.cutout() call in #1089
        tic_id = tic_id.replace("_CUTOUT", "")

    # nearby TICs from ExoFOP
    tab = _search_nearby_of_tess_target(tic_id)
    gaia_ids = result['Source'].array

    # merge the TICs with matching Gaia entries
    result = _add_tics_with_matching_gaia_ids_to(result, tab, gaia_ids)

    # add new entries for the TICs with no matching Gaia ones
    result = _add_tics_with_no_matching_gaia_ids_to(result, tab, gaia_ids, magnitude_limit)

    source_colnames_extras = ['tic', 'TESSmag', 'separation']
    tooltips_extras = [("TIC", "@tic"), ("TESS Mag", "@TESSmag"), ("Separation (\")", "@separation")]
    return result, source_colnames_extras, tooltips_extras


def _to_display(series):
    def _format(val):
        if val == _MISSING_INT_VAL or np.isnan(val):
            return ""
        else:
            return str(val)
    return pd.Series(data=[_format(v) for v in series], dtype=str)


def _get_nearby_gaia_objects(tpf, magnitude_limit=18):
    """Get nearby objects (of the target defined in tpf) from Gaia.
    The result is formatted for the use of plot."""
    # Get the positions of the Gaia sources
    try:
        c1 = SkyCoord(tpf.ra, tpf.dec, frame="icrs", unit="deg")
    except Exception as err:
        msg = ("Cannot get nearby stars in GAIA because TargetPixelFile has no valid coordinate. "
               f"ra: {tpf.ra}, dec: {tpf.dec}")
        raise LightkurveError(msg) from err

    # Use pixel scale for query size
    pix_scale = 4.0  # arcseconds / pixel for Kepler, default
    if tpf.mission == "TESS":
        pix_scale = 21.0
    # We are querying with a diameter as the radius, overfilling by 2x.
    from astroquery.vizier import Vizier

    Vizier.ROW_LIMIT = -1
    with warnings.catch_warnings():
        # suppress useless warning to workaround  https://github.com/astropy/astroquery/issues/2352
        warnings.filterwarnings(
            "ignore", category=u.UnitsWarning, message="Unit 'e' not supported by the VOUnit standard"
        )
        result = Vizier.query_region(
            c1,
            catalog=["I/345/gaia2"],
            radius=Angle(np.max(tpf.shape[1:]) * pix_scale, "arcsec"),
        )
    no_targets_found_message = ValueError(
        "Either no sources were found in the query region " "or Vizier is unavailable"
    )
    too_few_found_message = ValueError(
        "No sources found brighter than {:0.1f}".format(magnitude_limit)
    )
    if result is None:
        raise no_targets_found_message
    elif len(result) == 0:
        raise too_few_found_message
    result = result["I/345/gaia2"].to_pandas()
    result = result[result.Gmag < magnitude_limit]
    if len(result) == 0:
        raise no_targets_found_message
    # drop all the filtered rows, it makes subsequent TESS-specific processing easier (to add rows/columns)
    result.reset_index(drop=True, inplace=True)
    result['magForSize'] = result['Gmag']  # to be used as the basis for sizing the dots in plots
    return result


def add_gaia_figure_elements(tpf, fig, magnitude_limit=18):
    """Make the Gaia Figure Elements"""

    result = _get_nearby_gaia_objects(tpf, magnitude_limit)

    source_colnames_extras = []
    tooltips_extras = []
    try:
        result, source_colnames_extras, tooltips_extras = _add_nearby_tics_if_tess(tpf, magnitude_limit, result)
    except Exception as err:
        warnings.warn(
            f"interact_sky() - cannot obtain nearby TICs. Skip it. The error: {err}",
            LightkurveWarning,
        )

    ra_corrected, dec_corrected, _ = _correct_with_proper_motion(
            np.nan_to_num(np.asarray(result.RA_ICRS)) * u.deg, np.nan_to_num(np.asarray(result.DE_ICRS)) * u.deg,
            np.nan_to_num(np.asarray(result.pmRA)) * u.milliarcsecond / u.year,
            np.nan_to_num(np.asarray(result.pmDE)) * u.milliarcsecond / u.year,
            Time(2457206.375, format="jd", scale="tdb"),
            tpf.time[0])
    result.RA_ICRS = ra_corrected.to(u.deg).value
    result.DE_ICRS = dec_corrected.to(u.deg).value
    # Convert to pixel coordinates
    radecs = np.vstack([result["RA_ICRS"], result["DE_ICRS"]]).T
    coords = tpf.wcs.all_world2pix(radecs, 0)

    # Gently size the points by their Gaia magnitude
    sizes = 64.0 / 2 ** (result["magForSize"] / 5.0)
    one_over_parallax = 1.0 / (result["Plx"] / 1000.0)
    source = ColumnDataSource(
        data=dict(
            ra=result["RA_ICRS"],
            dec=result["DE_ICRS"],
            pmra=result["pmRA"],
            pmde=result["pmDE"],
            source=_to_display(result["Source"]),
            Gmag=result["Gmag"],
            plx=result["Plx"],
            one_over_plx=one_over_parallax,
            x=coords[:, 0] + tpf.column,
            y=coords[:, 1] + tpf.row,
            size=sizes,
        )
    )
    for c in source_colnames_extras:
        source.data[c] = result[c]

    tooltips = [
        ("Gaia source", "@source"),
        ("G", "@Gmag"),
        ("Parallax (mas)", "@plx (~@one_over_plx{0,0} pc)"),
        ("RA", "@ra{0,0.00000000}"),
        ("DEC", "@dec{0,0.00000000}"),
        ("pmRA", "@pmra{0,0.000} mas/yr"),
        ("pmDE", "@pmde{0,0.000} mas/yr"),
        ("column", "@x{0.0}"),
        ("row", "@y{0.0}"),
        ]
    tooltips = tooltips_extras + tooltips

    r = fig.scatter(
        "x",
        "y",
        source=source,
        fill_alpha=0.3,
        size="size",
        line_color=None,
        selection_color="firebrick",
        nonselection_fill_alpha=0.3,
        nonselection_line_color=None,
        nonselection_line_alpha=1.0,
        fill_color="firebrick",
        hover_fill_color="firebrick",
        hover_alpha=0.9,
        hover_line_color="white",
    )

    fig.add_tools(
        HoverTool(
            tooltips=tooltips,
            renderers=[r],
            mode="mouse",
            point_policy="snap_to_data",
        )
    )

    # mark the target's position too
    target_ra, target_dec, pm_corrected = _get_corrected_coordinate(tpf)
    target_x, target_y = None, None
    if target_ra is not None and target_dec is not None:
        pix_x, pix_y = tpf.wcs.all_world2pix([(target_ra, target_dec)], 0)[0]
        target_x, target_y = tpf.column + pix_x, tpf.row + pix_y
        fig.scatter(marker="cross", x=target_x, y=target_y, size=20, color="black", line_width=1)
        if not pm_corrected:
            warnings.warn(("Proper motion correction cannot be applied to the target, as none is available. "
                           "Thus the target (the cross) might be noticeably away from its actual position, "
                           "if it has large proper motion."),
                           category=LightkurveWarning)

    # display an arrow on the selected target
    arrow_head = VeeHead(size=16)
    arrow_4_selected = Arrow(end=arrow_head, line_color="red", line_width=4,
                             x_start=0, y_start=0, x_end=0, y_end=0, tags=["selected"],
                             visible=False)
    fig.add_layout(arrow_4_selected)

    def show_arrow_at_target(attr, old, new):
        if len(new) > 0:
            x, y = source.data["x"][new[0]], source.data["y"][new[0]]

            # workaround: the arrow_head color should have been specified once
            # in its creation, but it seems to hit a bokeh bug, resulting in an error
            # of the form  ValueError("expected ..., got {'value': 'red'}")
            # in actual websocket call, it seems that the color value is
            # sent as "{'value': 'red'}", but they are expdecting "red" instead.
            # somehow the error is bypassed if I specify it later in here.
            #
            # The issue is present in bokeh 2.2.3 / 2.1.1, but  not in bokeh 2.3.1
            # I cannot identify a specific issue /PR on github about it though.
            arrow_head.fill_color = "red"
            arrow_head.line_color = "black"

            # place the arrow near (x,y), taking care of boundary cases (at the edge of the plot)
            if x < fig.x_range.start + 1:
                # boundary case: the point is at the left edge of the plot
                arrow_4_selected.x_start = x + 0.85
                arrow_4_selected.x_end = x + 0.2
            elif x > fig.x_range.end - 1:
                # boundary case: the point is at the right edge of the plot
                arrow_4_selected.x_start = x - 0.85
                arrow_4_selected.x_end = x - 0.2
            elif target_x is None or x < target_x:
                # normal case 1 : point is to the left of the target
                arrow_4_selected.x_start = x - 0.85
                arrow_4_selected.x_end = x - 0.2
            else:
                # normal case 2 : point is to the right of the target
                # flip arrow's direction so that it won't overlap with the target
                arrow_4_selected.x_start = x + 0.85
                arrow_4_selected.x_end = x + 0.2

            if y > fig.y_range.end - 0.5:
                # boundary case: the point is at near the top of the plot
                arrow_4_selected.y_start = y - 0.4
                arrow_4_selected.y_end = y - 0.1
            elif y < fig.y_range.start + 0.5:
                # boundary case: the point is at near the top of the plot
                arrow_4_selected.y_start = y + 0.4
                arrow_4_selected.y_end = y + 0.1
            else:  # normal case
                arrow_4_selected.y_start = y
                arrow_4_selected.y_end = y

            arrow_4_selected.visible = True
        else:
            arrow_4_selected.visible = False

    source.selected.on_change("indices", show_arrow_at_target)


    # a widget that displays some of the selected star's metadata
    # so that they can be copied (e.g., GAIA ID).
    # It is a workaround, because bokeh's hover tooltip disappears as soon as the mouse is away from the star.
    message_selected_target = Div(text="")

    def show_target_info(attr, old, new):
        # the following is essentially redoing the bokeh tooltip template above in plain HTML
        # with some slight tweak, mainly to add some helpful links.
        #
        # Note: in source, columns "x" and "y" are ndarray while other column are pandas Series,
        # so the access api is slightly different.
        if len(new) > 0:
            msg = "Selected:<br><table>"
            for idx in new:
                tic_id = source.data['tic'].iat[idx] if source.data.get('tic') is not None else None
                if tic_id is not None and tic_id != "":  # TESS-specific meta data, if available
                    msg += f"""
<tr><td>TIC</td><td>{tic_id}
(<a target="_blank" href="https://exofop.ipac.caltech.edu/tess/target.php?id={tic_id}">ExoFOP</a>)</td></tr>
<tr><td>TESS Mag</td><td>{source.data['TESSmag'].iat[idx]}</td></tr>
<tr><td>Separation (")</td><td>{source.data['separation'].iat[idx]}</td></tr>
"""
                # the main meta data
                msg += f"""
<tr><td>Gaia source</td><td>{source.data['source'].iat[idx]}
(<a target="_blank"
    href="http://vizier.u-strasbg.fr/viz-bin/VizieR-S?Gaia DR2 {source.data['source'].iat[idx]}">Vizier</a>)</td></tr>
<tr><td>G</td><td>{source.data['Gmag'].iat[idx]:.3f}</td></tr>
<tr><td>Parallax (mas)</td>
    <td>{source.data['plx'].iat[idx]:,.3f} (~ {source.data['one_over_plx'].iat[idx]:,.0f} pc)</td>
</tr>
<tr><td>RA</td><td>{source.data['ra'].iat[idx]:,.8f}</td></tr>
<tr><td>DEC</td><td>{source.data['dec'].iat[idx]:,.8f}</td></tr>
<tr><td>pmRA</td><td>{source.data['pmra'].iat[idx]} mas/yr</td></tr>
<tr><td>pmDE</td><td>{source.data['pmde'].iat[idx]} mas/yr</td></tr>
<tr><td>column</td><td>{source.data['x'][idx]:.1f}</td></tr>
<tr><td>row</td><td>{source.data['y'][idx]:.1f}</td></tr>
<tr><td colspan="2">Search
<a target="_blank"
   href="http://simbad.u-strasbg.fr/simbad/sim-id?Ident=Gaia DR2 {source.data['source'].iat[idx]}">
SIMBAD by Gaia ID</a></td></tr>
<tr><td colspan="2">
<a target="_blank"
   href="http://simbad.u-strasbg.fr/simbad/sim-coo?Coord={source.data['ra'].iat[idx]}+{source.data['dec'].iat[idx]}&Radius=2&Radius.unit=arcmin">
SIMBAD by coordinate</a></td></tr>
<tr><td colspan="2">&nbsp;</td></tr>
"""

            msg += "\n<table>"
            message_selected_target.text = msg
        # else do nothing (not clearing the widget) for now.

    def on_selected_change(*args):
        show_arrow_at_target(*args)
        show_target_info(*args)

    source.selected.on_change("indices", show_target_info)

    return fig, r, message_selected_target


def to_selected_pixels_source(tpf_source):
    xx = tpf_source.data["xx"].flatten()
    yy = tpf_source.data["yy"].flatten()
    selected_indices = tpf_source.selected.indices
    return ColumnDataSource(dict(
        xx=xx[selected_indices],
        yy=yy[selected_indices],
    ))


def make_tpf_figure_elements(
    tpf,
    tpf_source,
    tpf_source_selectable=True,
    pedestal=None,
    fiducial_frame=None,
    width=370,
    height=340,
    scale="log",
    vmin=None,
    vmax=None,
    cmap="Viridis256",
    tools="tap,box_select,wheel_zoom,reset",
):
    """Returns the lightcurve figure elements.

    Parameters
    ----------
    tpf : TargetPixelFile
        TPF to show.
    tpf_source : bokeh.plotting.ColumnDataSource
        TPF data source.
    tpf_source_selectable : boolean
        True if the tpf_source is selectable. False to show the selected pixels
        in the tpf_source only. Default is True.
    pedestal: float
        A scalar value to be added to the TPF flux values, often to avoid
        taking the log of a negative number in colorbars.
        Defaults to `-min(tpf.flux) + 1`
    fiducial_frame: int
        The tpf slice to start with by default, it is assumed the WCS
        is exact for this frame.
    scale: str
        Color scale for tpf figure. Default is 'log'
    vmin: int [optional]
        Minimum color scale for tpf figure
    vmax: int [optional]
        Maximum color scale for tpf figure
    cmap: str
        Colormap to use for tpf plot. Default is 'Viridis256'
    tools: str
        Bokeh tool list
    Returns
    -------
    fig, stretch_slider : bokeh.plotting.figure.Figure, RangeSlider
    """
    if pedestal is None:
        pedestal = -np.nanmin(tpf.flux.value) + 1
    if scale == "linear":
        pedestal = 0

    if tpf.mission in ["Kepler", "K2"]:
        title = "Pixel data (CCD {}.{})".format(tpf.module, tpf.output)
    elif tpf.mission == "TESS":
        title = "Pixel data (Camera {}.{})".format(tpf.camera, tpf.ccd)
    else:
        title = "Pixel data"

    # We subtract 0.5 from the range below because pixel coordinates refer to
    # the middle of a pixel, e.g. (col, row) = (10.0, 20.0) is a pixel center.
    fig = figure(
        width=width,
        height=height,
        x_range=(tpf.column - 0.5, tpf.column + tpf.shape[2] - 0.5),
        y_range=(tpf.row - 0.5, tpf.row + tpf.shape[1] - 0.5),
        title=title,
        tools=tools,
        toolbar_location="below",
        border_fill_color="whitesmoke",
    )

    fig.yaxis.axis_label = "Pixel Row Number"
    fig.xaxis.axis_label = "Pixel Column Number"

    vlo, lo, hi, vhi = np.nanpercentile(tpf.flux.value + pedestal, [0.2, 1, 95, 99.8])
    if vmin is not None:
        vlo, lo = vmin, vmin
    if vmax is not None:
        vhi, hi = vmax, vmax

    if scale == "log":
        vstep = (np.log10(vhi) - np.log10(vlo)) / 300.0  # assumes counts >> 1.0!
    if scale == "linear":
        vstep = (vhi - vlo) / 300.0  # assumes counts >> 1.0!

    if scale == "log":
        color_mapper = LogColorMapper(palette=cmap, low=lo, high=hi)
    elif scale == "linear":
        color_mapper = LinearColorMapper(palette=cmap, low=lo, high=hi)
    else:
        raise ValueError("Please specify either `linear` or `log` scale for color.")

    fig.image(
        [tpf.flux.value[fiducial_frame, :, :] + pedestal],
        x=tpf.column - 0.5,
        y=tpf.row - 0.5,
        dw=tpf.shape[2],
        dh=tpf.shape[1],
        dilate=True,
        color_mapper=color_mapper,
        name="tpfimg",
    )

    # The colorbar will update with the screen stretch slider
    # The colorbar margin increases as the length of the tick labels grows.
    # This colorbar share of the plot window grows, shrinking plot area.
    # This effect is known, some workarounds might work to fix the plot area:
    # https://github.com/bokeh/bokeh/issues/5186

    if scale == "log":
        ticker = LogTicker(desired_num_ticks=8)
    elif scale == "linear":
        ticker = BasicTicker(desired_num_ticks=8)

    color_bar = ColorBar(
        color_mapper=color_mapper,
        ticker=ticker,
        label_standoff=-10,
        border_line_color=None,
        location=(0, 0),
        background_fill_color="whitesmoke",
        major_label_text_align="left",
        major_label_text_baseline="middle",
        title="e/s",
        margin=0,
    )
    fig.add_layout(color_bar, "right")

    color_bar.formatter = PrintfTickFormatter(format="%14i")

    if tpf_source is not None:
        if tpf_source_selectable:
            fig.rect(
                "xx",
                "yy",
                1,
                1,
                source=tpf_source,
                fill_color="gray",
                fill_alpha=0.4,
                line_color="white",
                )
        else:
            # Paint the selected pixels such that they cannot be selected / deselected.
            # Used to show specified aperture pixels without letting users to
            # change them in ``interact_sky```
            selected_pixels_source = to_selected_pixels_source(tpf_source)
            r_selected = fig.rect(
                "xx",
                "yy",
                1,
                1,
                source=selected_pixels_source,
                fill_color="gray",
                fill_alpha=0.0,
                line_color="white",
                )
            r_selected.nonselection_glyph = None

    # Configure the stretch slider and its callback function
    if scale == "log":
        start, end = np.log10(vlo), np.log10(vhi)
        values = (np.log10(lo), np.log10(hi))
    elif scale == "linear":
        start, end = vlo, vhi
        values = (lo, hi)

    stretch_slider = RangeSlider(
        start=start,
        end=end,
        step=vstep,
        title="Screen Stretch ({})".format(scale),
        value=values,
        orientation="horizontal",
        width=200,
        direction="ltr",
        show_value=True,
        sizing_mode="fixed",
        height=15,
        name="tpfstretch",
    )

    def stretch_change_callback_log(attr, old, new):
        """TPF stretch slider callback."""
        fig.select("tpfimg")[0].glyph.color_mapper.high = 10 ** new[1]
        fig.select("tpfimg")[0].glyph.color_mapper.low = 10 ** new[0]

    def stretch_change_callback_linear(attr, old, new):
        """TPF stretch slider callback."""
        fig.select("tpfimg")[0].glyph.color_mapper.high = new[1]
        fig.select("tpfimg")[0].glyph.color_mapper.low = new[0]

    if scale == "log":
        stretch_slider.on_change("value", stretch_change_callback_log)
    if scale == "linear":
        stretch_slider.on_change("value", stretch_change_callback_linear)

    return fig, stretch_slider


def make_default_export_name(tpf, suffix="custom-lc"):
    """makes the default name to save a custom interact mask"""
    fn = tpf.hdu.filename()
    if fn is None:
        outname = "{}_{}_{}.fits".format(tpf.mission, tpf.targetid, suffix)
    else:
        base = os.path.basename(fn)
        outname = base.rsplit(".fits")[0] + "-{}.fits".format(suffix)
    return outname


def show_interact_widget(
    tpf,
    notebook_url=None,
    lc=None,
    max_cadences=200000,
    aperture_mask="default",
    exported_filename=None,
    transform_func=None,
    ylim_func=None,
    vmin=None,
    vmax=None,
    scale="log",
    cmap="Viridis256",
):
    """Display an interactive Jupyter Notebook widget to inspect the pixel data.

    The widget will show both the lightcurve and pixel data.  The pixel data
    supports pixel selection via Bokeh tap and box select tools in an
    interactive javascript user interface.

    Note: at this time, this feature only works inside an active Jupyter
    Notebook, and tends to be too slow when more than ~30,000 cadences
    are contained in the TPF (e.g. short cadence data).

    Parameters
    ----------
    tpf : lightkurve.TargetPixelFile
        Target Pixel File to interact with
    notebook_url: str
        Location of the Jupyter notebook page (default: "localhost:8888")
        When showing Bokeh applications, the Bokeh server must be
        explicitly configured to allow connections originating from
        different URLs. This parameter defaults to the standard notebook
        host and port. If you are running on a different location, you
        will need to supply this value for the application to display
        properly. If no protocol is supplied in the URL, e.g. if it is
        of the form "localhost:8888", then "http" will be used.
        For use with JupyterHub, set the environment variable LK_JUPYTERHUB_EXTERNAL_URL
        to the public hostname of your JupyterHub and notebook_url will
        be defined appropriately automatically.
    max_cadences: int
        Raise a RuntimeError if the number of cadences shown is larger than
        this value. This limit helps keep browsers from becoming unresponsive.
    aperture_mask : array-like, 'pipeline', 'threshold', 'default', or 'all'
        A boolean array describing the aperture such that `True` means
        that the pixel will be used.
        If None or 'all' are passed, all pixels will be used.
        If 'pipeline' is passed, the mask suggested by the official pipeline
        will be returned.
        If 'threshold' is passed, all pixels brighter than 3-sigma above
        the median flux will be used.
        If 'default' is passed, 'pipeline' mask will be used when available,
        with 'threshold' as the fallback.
    exported_filename: str
        An optional filename to assign to exported fits files containing
        the custom aperture mask generated by clicking on pixels in interact.
        The default adds a suffix '-custom-aperture-mask.fits' to the
        TargetPixelFile basename.
    transform_func: function
        A function that transforms the lightcurve.  The function takes in a
        LightCurve object as input and returns a LightCurve object as output.
        The function can be complex, such as detrending the lightcurve.  In this
        way, the interactive selection of aperture mask can be evaluated after
        inspection of the transformed lightcurve.  The transform_func is applied
        before saving a fits file.  Default: None (no transform is applied).
    ylim_func: function
        A function that returns ylimits (low, high) given a LightCurve object.
        The default is to return an expanded window around the 10-90th
        percentile of lightcurve flux values.
    scale: str
        Color scale for tpf figure. Default is 'log'
    vmin: int [optional]
        Minimum color scale for tpf figure
    vmax: int [optional]
        Maximum color scale for tpf figure
    cmap: str
        Colormap to use for tpf plot. Default is 'Viridis256'
    """
    if _BOKEH_IMPORT_ERROR is not None:
        log.error(
            "The interact() tool requires the `bokeh` Python package; "
            "you can install bokeh using e.g. `conda install bokeh`."
        )
        raise _BOKEH_IMPORT_ERROR

    notebook_url = finalize_notebook_url(notebook_url)

    aperture_mask = tpf._parse_aperture_mask(aperture_mask)
    if ~aperture_mask.any():
        log.error(
            "No pixels in `aperture_mask`, finding optimum aperture using `tpf.create_threshold_mask`."
        )
        aperture_mask = tpf.create_threshold_mask()
    if ~aperture_mask.any():
        log.error("No pixels in `aperture_mask`, using all pixels.")
        aperture_mask = tpf._parse_aperture_mask("all")

    if exported_filename is None:
        exported_filename = make_default_export_name(tpf)
    try:
        exported_filename = str(exported_filename)
    except:
        log.error("Invalid input filename type for interact()")
        raise
    if ".fits" not in exported_filename.lower():
        exported_filename += ".fits"

    if lc is None:
        lc = tpf.to_lightcurve(aperture_mask=aperture_mask)
        tools = "tap,box_select,wheel_zoom,reset"
    else:
        lc = lc.copy()
        tools = "wheel_zoom,reset"
        aperture_mask = np.zeros(tpf.flux.shape[1:]).astype(bool)
        aperture_mask[0, 0] = True

    lc.meta["APERTURE_MASK"] = aperture_mask

    if transform_func is not None:
        lc = transform_func(lc)

    # Bokeh cannot handle many data points
    # https://github.com/bokeh/bokeh/issues/7490
    n_cadences = len(lc.cadenceno)
    if n_cadences > max_cadences:
        log.error(
            f"Error: interact cannot display more than {max_cadences} "
            "cadences without suffering significant performance issues. "
            "You can limit the number of cadences show using slicing, e.g. "
            "`tpf[0:1000].interact()`. Alternatively, you can override "
            "this limitation by passing the `max_cadences` argument."
        )
    elif n_cadences > 30000:
        log.warning(
            f"Warning: the pixel file contains {n_cadences} cadences. "
            "The performance of interact() is very slow for such a "
            "large number of frames. Consider using slicing, e.g. "
            "`tpf[0:1000].interact()`, to make interact run faster."
        )

    def create_interact_ui(doc):
        # The data source includes metadata for hover-over tooltips
        lc_source = prepare_lightcurve_datasource(lc)
        tpf_source = prepare_tpf_datasource(tpf, aperture_mask)

        # Create the lightcurve figure and its vertical marker
        fig_lc, vertical_line = make_lightcurve_figure_elements(
            lc, lc_source, ylim_func=ylim_func
        )

        # Create the TPF figure and its stretch slider
        pedestal = -np.nanmin(tpf.flux.value) + 1
        if scale == "linear":
            pedestal = 0
        fig_tpf, stretch_slider = make_tpf_figure_elements(
            tpf,
            tpf_source,
            pedestal=pedestal,
            fiducial_frame=0,
            vmin=vmin,
            vmax=vmax,
            scale=scale,
            cmap=cmap,
            tools=tools,
        )

        # Helper lookup table which maps cadence number onto flux array index.
        tpf_index_lookup = {cad: idx for idx, cad in enumerate(tpf.cadenceno)}

        # Interactive slider widgets and buttons to select the cadence number
        cadence_slider = Slider(
            start=np.min(tpf.cadenceno),
            end=np.max(tpf.cadenceno),
            value=np.min(tpf.cadenceno),
            step=1,
            title="Cadence Number",
            width=490,
        )
        r_button = Button(label=">", button_type="default", width=30)
        l_button = Button(label="<", button_type="default", width=30)
        export_button = Button(
            label="Save Lightcurve", button_type="success", width=120
        )
        message_on_save = Div(text=" ", width=600, height=15)

        # Callbacks
        def _create_lightcurve_from_pixels(
            tpf, selected_pixel_indices, transform_func=transform_func
        ):
            """Create the lightcurve from the selected pixel index list"""
            selected_mask = aperture_mask_from_selected_indices(selected_pixel_indices, tpf)
            lc_new = tpf.to_lightcurve(aperture_mask=selected_mask)
            lc_new.meta["APERTURE_MASK"] = selected_mask
            if transform_func is not None:
                lc_transformed = transform_func(lc_new)
                if len(lc_transformed) != len(lc_new):
                    warnings.warn(
                        "Dropping cadences in `transform_func` is not "
                        "yet supported due to fixed time coordinates."
                        "Skipping the transformation...",
                        LightkurveWarning,
                    )
                else:
                    lc_new = lc_transformed
                    lc_new.meta["APERTURE_MASK"] = selected_mask
            return lc_new

        def update_upon_pixel_selection(attr, old, new):
            """Callback to take action when pixels are selected."""
            # Check if a selection was "re-clicked", then de-select
            if (sorted(old) == sorted(new)) & (new != []):
                # Trigger recursion
                tpf_source.selected.indices = new[1:]

            if new != []:
                lc_new = _create_lightcurve_from_pixels(
                    tpf, new, transform_func=transform_func
                )
                lc_source.data["flux"] = lc_new.flux.value

                if ylim_func is None:
                    ylims = get_lightcurve_y_limits(lc_source)
                else:
                    ylims = _to_unitless(ylim_func(lc_new))
                fig_lc.y_range.start = ylims[0]
                fig_lc.y_range.end = ylims[1]
            else:
                lc_source.data["flux"] = lc.flux.value * 0.0
                fig_lc.y_range.start = -1
                fig_lc.y_range.end = 1

            message_on_save.text = " "
            export_button.button_type = "success"

        def update_upon_cadence_change(attr, old, new):
            """Callback to take action when cadence slider changes"""
            if new in tpf.cadenceno:
                frameno = tpf_index_lookup[new]
                fig_tpf.select("tpfimg")[0].data_source.data["image"] = [
                    tpf.flux.value[frameno, :, :] + pedestal
                ]
                vertical_line.update(location=tpf.time.value[frameno])
            else:
                fig_tpf.select("tpfimg")[0].data_source.data["image"] = [
                    tpf.flux.value[0, :, :] * np.nan
                ]
            lc_source.selected.indices = []

        def go_right_by_one():
            """Step forward in time by a single cadence"""
            existing_value = cadence_slider.value
            if existing_value < np.max(tpf.cadenceno):
                cadence_slider.value = existing_value + 1

        def go_left_by_one():
            """Step back in time by a single cadence"""
            existing_value = cadence_slider.value
            if existing_value > np.min(tpf.cadenceno):
                cadence_slider.value = existing_value - 1

        def save_lightcurve():
            """Save the lightcurve as a fits file with mask as HDU extension"""
            if tpf_source.selected.indices != []:
                lc_new = _create_lightcurve_from_pixels(
                    tpf, tpf_source.selected.indices, transform_func=transform_func
                )
                lc_new.to_fits(
                    exported_filename,
                    overwrite=True,
                    flux_column_name="SAP_FLUX",
                    aperture_mask=lc_new.meta["APERTURE_MASK"].astype(np.int_),
                    SOURCE="lightkurve interact",
                    NOTE="custom mask",
                    MASKNPIX=np.nansum(lc_new.meta["APERTURE_MASK"]),
                )
                if message_on_save.text == " ":
                    text = '<font color="black"><i>Saved file {} </i></font>'
                    message_on_save.text = text.format(exported_filename)
                    export_button.button_type = "success"
                else:
                    text = '<font color="gray"><i>Saved file {} </i></font>'
                    message_on_save.text = text.format(exported_filename)
            else:
                text = (
                    '<font color="gray"><i>No pixels selected, no mask saved</i></font>'
                )
                export_button.button_type = "warning"
                message_on_save.text = text

        def jump_to_lightcurve_position(attr, old, new):
            if new != []:
                cadence_slider.value = lc.cadenceno[new[0]]

        # Map changes to callbacks
        r_button.on_click(go_right_by_one)
        l_button.on_click(go_left_by_one)
        tpf_source.selected.on_change("indices", update_upon_pixel_selection)
        lc_source.selected.on_change("indices", jump_to_lightcurve_position)
        export_button.on_click(save_lightcurve)
        cadence_slider.on_change("value", update_upon_cadence_change)

        # Layout all of the plots
        sp1, sp2, sp3, sp4 = (
            Spacer(width=15),
            Spacer(width=30),
            Spacer(width=80),
            Spacer(width=60),
        )
        widgets_and_figures = layout(
            [fig_lc, fig_tpf],
            [l_button, sp1, r_button, sp2, cadence_slider, sp3, stretch_slider],
            [export_button, sp4, message_on_save],
        )
        doc.add_root(widgets_and_figures)

    output_notebook(verbose=False, hide_banner=True)
    return show(create_interact_ui, notebook_url=notebook_url)



def show_skyview_widget(tpf, notebook_url=None, aperture_mask="empty",  magnitude_limit=18):
    """skyview

    Parameters
    ----------
    tpf : lightkurve.TargetPixelFile
        Target Pixel File to interact with
    notebook_url: str
        Location of the Jupyter notebook page (default: "localhost:8888")
        When showing Bokeh applications, the Bokeh server must be
        explicitly configured to allow connections originating from
        different URLs. This parameter defaults to the standard notebook
        host and port. If you are running on a different location, you
        will need to supply this value for the application to display
        properly. If no protocol is supplied in the URL, e.g. if it is
        of the form "localhost:8888", then "http" will be used.
        For use with JupyterHub, set the environment variable LK_JUPYTERHUB_EXTERNAL_URL
        to the public hostname of your JupyterHub and notebook_url will
        be defined appropriately automatically.
    aperture_mask : array-like, 'pipeline', 'threshold', 'default', 'background', or 'empty'
        Highlight pixels selected by aperture_mask.
        Default is 'empty': no pixel is highlighted.
    magnitude_limit : float
        A value to limit the results in based on Gaia Gmag. Default, 18.
    """
    if _BOKEH_IMPORT_ERROR is not None:
        log.error(
            "The interact_sky() tool requires the `bokeh` Python package; "
            "you can install bokeh using e.g. `conda install bokeh`."
        )
        raise _BOKEH_IMPORT_ERROR

    notebook_url = finalize_notebook_url(notebook_url)

    # Try to identify the "fiducial frame", for which the TPF WCS is exact
    zp = (tpf.pos_corr1 == 0) & (tpf.pos_corr2 == 0)
    (zp_loc,) = np.where(zp)

    if len(zp_loc) == 1:
        fiducial_frame = zp_loc[0]
    else:
        fiducial_frame = 0

    aperture_mask = tpf._parse_aperture_mask(aperture_mask)
    def create_interact_ui(doc):
        tpf_source = prepare_tpf_datasource(tpf, aperture_mask)

        # The data source includes metadata for hover-over tooltips

        # Create the TPF figure and its stretch slider
        fig_tpf, stretch_slider = make_tpf_figure_elements(
            tpf,
            tpf_source,
            tpf_source_selectable=False,
            fiducial_frame=fiducial_frame,
            width=640,
            height=600,
            tools="tap,box_zoom,wheel_zoom,reset"
        )
        fig_tpf, r, message_selected_target = add_gaia_figure_elements(
            tpf, fig_tpf, magnitude_limit=magnitude_limit
        )

        # Optionally override the default title
        if tpf.mission == "K2":
            fig_tpf.title.text = (
                "Skyview for EPIC {}, K2 Campaign {}, CCD {}.{}".format(
                    tpf.targetid, tpf.campaign, tpf.module, tpf.output
                )
            )
        elif tpf.mission == "Kepler":
            fig_tpf.title.text = (
                "Skyview for KIC {}, Kepler Quarter {}, CCD {}.{}".format(
                    tpf.targetid, tpf.quarter, tpf.module, tpf.output
                )
            )
        elif tpf.mission == "TESS":
            fig_tpf.title.text = "Skyview for TESS {} Sector {}, Camera {}.{}".format(
                tpf.targetid, tpf.sector, tpf.camera, tpf.ccd
            )

        # Layout all of the plots
        widgets_and_figures = layout([fig_tpf, message_selected_target], [stretch_slider])
        doc.add_root(widgets_and_figures)

    output_notebook(verbose=False, hide_banner=True)
    return show(create_interact_ui, notebook_url=notebook_url)<|MERGE_RESOLUTION|>--- conflicted
+++ resolved
@@ -71,10 +71,7 @@
                       format="csv",
                       fast_reader=False,
                       converters={
-<<<<<<< HEAD
-=======
                           "GAIA DR2": [ascii.convert_numpy(str)],
->>>>>>> b6c61bbb
                           "Gaia DR2": [ascii.convert_numpy(str)],
                           "TIC ID": [ascii.convert_numpy(str)],
                           "TOI": [ascii.convert_numpy(str)],
@@ -82,13 +79,9 @@
 
 
 def _get_tic_meta_of_gaia_in_nearby(tab, nearby_gaia_id, key, default=None):
-<<<<<<< HEAD
-    res = tab[tab['Gaia DR2'] == str(nearby_gaia_id)]
-=======
     gaia_col = fnmatch.filter(tab.colnames, "G[Aa][Ii][Aa] [Dd][Rr]2")[0]
     
     res = tab[tab[gaia_col] == str(nearby_gaia_id)]
->>>>>>> b6c61bbb
     if len(res) > 0:
         return res[0][key]
     else:
@@ -438,13 +431,6 @@
     # filter out those with matching gaia ids
     # (handled in `_add_tics_with_matching_gaia_ids_to()`)
     gaia_str_ids = [str(id) for id in gaia_ids]
-<<<<<<< HEAD
-    tab = tab[np.isin(tab['Gaia DR2'], gaia_str_ids, invert=True)]
-
-    # filter out those with gaia ids, but Gaia Mag is smaller than magnitude_limit
-    # (they won't appear in the given gaia_ids list)
-    tab = tab[tab['Gaia Mag'] < magnitude_limit]
-=======
     gaia_col = fnmatch.filter(tab.colnames, "G[Aa][Ii][Aa] [Dd][Rr]2")[0]
     tab = tab[np.isin(tab[gaia_col], gaia_str_ids, invert=True)]
 
@@ -452,7 +438,6 @@
     # (they won't appear in the given gaia_ids list)
     gaiamag_col = fnmatch.filter(tab.colnames, "G[Aa][Ii][Aa] [Mm][Aa][Gg]")[0]
     tab = tab[tab[gaiamag_col] < magnitude_limit]
->>>>>>> b6c61bbb
 
     # apply magnitude_limit filter for those with no Gaia data using TESS mag
     tab = tab[tab['TESS Mag'] < magnitude_limit]
