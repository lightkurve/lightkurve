--- conflicted
+++ resolved
@@ -2000,14 +2000,11 @@
                 else:
                     log.warning(f"Column `{column}` has no associated errors.")
             else:
-<<<<<<< HEAD
                 ax.plot(time.value, flux.value, **kwargs)
-=======
-                ax.plot(self.time.value, flux.value, **kwargs)
+
             # Default title (none)
             if title is not None:
                 ax.set_title(title)
->>>>>>> 10f5b201
             ax.set_xlabel(xlabel)
             ax.set_ylabel(ylabel)
             # Show the legend if labels were set
