--- conflicted
+++ resolved
@@ -138,11 +138,8 @@
         self.table["sort_order"] = [
             sort_priority.get(author, 9) for author in self.table["author"]
         ]
-<<<<<<< HEAD
-        self.table.sort(["distance",  "sort_order", "author", "exptime", "mission", "year"])
-=======
         self.table.sort(["distance", "sort_order", "author", "year", "exptime", "mission",])
->>>>>>> 79c4c8fd
+
 
     def _add_columns(self):
         """Adds a user-friendly index (``#``) column and adds column unit
