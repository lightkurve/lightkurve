--- conflicted
+++ resolved
@@ -1,7 +1,3 @@
 # It is important to store the version number in a separate file
 # so that we can read it from setup.py without importing the package
-<<<<<<< HEAD
-__version__ = "2.4.1dev"
-=======
-__version__ = "2.4.0"
->>>>>>> 7d057f27
+__version__ = "2.4.1dev"