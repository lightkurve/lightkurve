--- conflicted
+++ resolved
@@ -1,7 +1,3 @@
 # It is important to store the version number in a separate file
 # so that we can read it from setup.py without importing the package
-<<<<<<< HEAD
-__version__ = "2.0.11.to_fits"
-=======
-__version__ = "2.0.12dev"
->>>>>>> bcfc3677
+__version__ = "2.0.12dev"